from typing import Dict, List, Optional, Set

import torch
import torch.distributed
import torch.nn as nn
<<<<<<< HEAD
import torch.nn.functional as F
=======
from sympy import N
>>>>>>> 60c3f2bd
from torch.distributed.distributed_c10d import ProcessGroup

from fms import distributed
from fms.distributed.tensorparallel import (
    copy_to_tensor_model_parallel_region,
    reduce_from_tensor_model_parallel_region,
)
from fms.modules.tp import TPModule
from fms.triton import moe_kernel


class FeedForwardBlock(nn.Module):
    """
    A two-layer, symmetric, fully-connected MLP structure.
    ...
    Args
    ----
    emb_dim : int
        Dimensionality of input and output vectors.
    hidden_grow_factor : float
        Sets dimensionality of inner latent space (emb_dim * hidden_grow_factor)
    multiple_of : Optional[int]
        Ensure inner latent space is a multiple of this parameter if defined (useful for
        TensorParallel as well as GPU kernel speed)
    activation_fn : nn.Module
        An activation function over torch.FloatTensors applied to inner latent space.
    p_dropout : float|None
        Dropout probability. Must be in range [0,1]. If 0 or None, dropout will not be used.
    use_bias : bool
        Include bias terms in fully-connected sublayers?
    """

    def __init__(
        self,
        emb_dim,
        hidden_grow_factor=4.0,
        multiple_of=None,
        activation_fn=nn.ReLU(),
        p_dropout=0.1,
        use_bias=True,
    ):
        super(FeedForwardBlock, self).__init__()
        self.hidden_dim = int(hidden_grow_factor * emb_dim)
        if multiple_of:
            self.hidden_dim = multiple_of * (
                (self.hidden_dim + multiple_of - 1) // multiple_of
            )
        self.w1 = nn.Linear(emb_dim, self.hidden_dim, bias=use_bias)
        self.a = activation_fn
        self.p_dropout = p_dropout
        if p_dropout:
            self.d = nn.Dropout(p_dropout)
        self.w2 = nn.Linear(self.hidden_dim, emb_dim, bias=use_bias)
        self.use_bias = use_bias

    def reset_parameters(self):
        for layer in ["w1", "w2"]:
            nn.init.trunc_normal_(
                getattr(self, layer).weight,
                mean=0.0,
                std=0.02,
            )
            if self.use_bias:
                getattr(self, layer).bias.data.zero_()

    def forward(self, x):
        out = self.a(self.w1(x))
        if self.p_dropout:
            out = self.d(out)
        out = self.w2(out)
        return out


class TPFeedForwardBlock(FeedForwardBlock, TPModule):
    """
    A two-layer, symmetric, fully-connected MLP structure with Tensor Parallel support.

    Args
    ----
    Check FeedForwardBlock for up-to-date docs

    world_size: int
        the number of processes running this model in TP
    rank: int
        the index of this process wrt to the rest running the model in TP
    """

    def __init__(
        self,
        emb_dim,
        hidden_grow_factor: float = 4,
        multiple_of=None,
        activation_fn=nn.ReLU(),
        p_dropout=0.1,
        use_bias=True,
        group: Optional[ProcessGroup] = None,
    ):
        assert torch.distributed.is_initialized()
        hidden_dim = int(hidden_grow_factor * emb_dim)
        if multiple_of:
            hidden_dim = multiple_of * ((hidden_dim + multiple_of - 1) // multiple_of)
        rank, world_size = distributed.rank_and_world(group)
        assert (
            hidden_dim % world_size == 0
        ), "Hidden dim must be divisible by world size"
        FeedForwardBlock.__init__(
            self,
            emb_dim,
            hidden_grow_factor / world_size,
            multiple_of,
            activation_fn,
            p_dropout,
            use_bias,
        )
        self.setup_tp(rank, world_size)

    def load_weights(
        self,
        tensor_values: Dict[str, torch.Tensor],
    ):
        # 1. Grab the weights from tensor_values
        used_keys: Set[str] = set()
        w1_weight = self._get_sd_weight(tensor_values, used_keys, ["w1", "weight"])
        w2_weight = self._get_sd_weight(tensor_values, used_keys, ["w2", "weight"])
        if self.use_bias:
            w1_bias = self._get_sd_weight(tensor_values, used_keys, ["w1", "bias"])
            w2_bias = self._get_sd_weight(tensor_values, used_keys, ["w2", "bias"])

        # 2. Raise exceptions for extra weights in tensor_values
        if len(tensor_values) > (4 if self.use_bias else 2):
            unused_keys = set(tensor_values.keys()).difference(used_keys)
            raise AttributeError(f"Unused weight(s): {', '.join(unused_keys)}")

        # 3. Load and shard the weights
        self.copy_colwise(self.w1.weight, w1_weight, [self.world_size])
        self.copy_rowwise(self.w2.weight, w2_weight, [self.world_size])
        if self.use_bias:
            self.copy_colwise(self.w1.bias, w1_bias, [self.world_size])
            self.copy_rowwise(self.w2.bias, w2_bias, [self.world_size], False)

    @staticmethod
    def import_module(
        ffb: FeedForwardBlock, group: ProcessGroup
    ) -> "TPFeedForwardBlock":
        tp_ffb = TPFeedForwardBlock(
            emb_dim=ffb.w1.in_features,
            hidden_grow_factor=ffb.hidden_dim / ffb.w1.in_features,
            multiple_of=None,
            activation_fn=ffb.a,
            p_dropout=ffb.p_dropout,
            use_bias=ffb.use_bias,
            group=group,
        )
        return tp_ffb

    def forward(self, x):
        x_par = copy_to_tensor_model_parallel_region(x)
        out_par = FeedForwardBlock.forward(self, x_par)
        return reduce_from_tensor_model_parallel_region(out_par)


class GatedLinearUnit(nn.Module):
    """
    A two-point-five-layer, fully-connected gated linear MLP structure (GLU).
    Contains 50% extra params compared to FeedForwardBlock, adjust accordingly.
    ...
    Args
    ----
    emb_dim : int
        Dimensionality of input and output vectors.
    hidden_grow_factor : float
        Sets dimensionality of inner latent space (emb_dim * hidden_grow_factor)
    multiple_of : Optional[int]
        Ensure inner latent space is a multiple of this parameter if defined (useful for
        TensorParallel as well as GPU kernel speed)
    activation_fn : nn.Module
        An activation function over torch.FloatTensors applied to inner latent gates.
    p_dropout : float|None
        Dropout probability. Must be in range [0,1]. If 0 or None, dropout will not be used.
    use_bias : bool
        Include bias terms in fully-connected sublayers?
    """

    def __init__(
        self,
        emb_dim,
        hidden_grow_factor: float = 4,
        multiple_of=None,
        activation_fn=nn.ReLU(),
        p_dropout=0.1,
        use_bias=True,
    ):
        super(GatedLinearUnit, self).__init__()
        self.hidden_dim = int(hidden_grow_factor * emb_dim)
        if multiple_of:
            self.hidden_dim = multiple_of * (
                (self.hidden_dim + multiple_of - 1) // multiple_of
            )
        self.w1 = nn.Linear(emb_dim, self.hidden_dim, bias=use_bias)
        self.wg = nn.Linear(emb_dim, self.hidden_dim, bias=use_bias)
        self.a = activation_fn
        self.p_dropout = p_dropout
        if p_dropout:
            self.d = nn.Dropout(p_dropout)
        self.w2 = nn.Linear(self.hidden_dim, emb_dim, bias=use_bias)
        self.use_bias = use_bias
        self.width = emb_dim
        self.grow_factor = hidden_grow_factor

    def reset_parameters(self):
        for layer in ["w1", "w2", "wg"]:
            nn.init.trunc_normal_(
                getattr(self, layer).weight,
                mean=0.0,
                std=0.02,
            )
            if self.use_bias:
                getattr(self, layer).bias.data.zero_()

    def forward(self, x):
        out = self.a(self.wg(x)) * self.w1(x)
        if self.p_dropout:
            out = self.d(out)
        return self.w2(out)


class TPGatedLinearUnit(GatedLinearUnit, TPModule):
    """
    A two-point-five-layer, fully-connected gated linear MLP structure (GLU).
    Contains 50% extra params compared to FeedForwardBlock, adjust accordingly.
    This subclass adds Tensor Parallel support.

    Args
    ----
    Check GatedLinearUnit for up-to-date docs

    world_size: int
        the number of processes running this model in TP
    rank: int
        the index of this process wrt to the rest running the model in TP
    """

    def __init__(
        self,
        emb_dim,
        hidden_grow_factor: float = 4,
        multiple_of=None,
        activation_fn=nn.ReLU(),
        p_dropout=0.1,
        use_bias=True,
        group: Optional[ProcessGroup] = None,
    ):
        assert torch.distributed.is_initialized()
        rank, world_size = distributed.rank_and_world(group)

        hidden_dim = int(hidden_grow_factor * emb_dim)
        if multiple_of:
            hidden_dim = multiple_of * ((hidden_dim + multiple_of - 1) // multiple_of)
        assert (
            hidden_dim % world_size == 0
        ), "Hidden dim must be divisible by world size"
        GatedLinearUnit.__init__(
            self,
            emb_dim,
            hidden_grow_factor / world_size,
            multiple_of,
            activation_fn,
            p_dropout,
            use_bias,
        )
        self.setup_tp(rank, world_size)

    def load_weights(
        self,
        tensor_values: Dict[str, torch.Tensor],
    ):
        # 1. Grab the weights from tensor_values
        used_keys: Set[str] = set()
        w1_weight = self._get_sd_weight(tensor_values, used_keys, ["w1", "weight"])
        wg_weight = self._get_sd_weight(tensor_values, used_keys, ["wg", "weight"])
        w2_weight = self._get_sd_weight(tensor_values, used_keys, ["w2", "weight"])
        if self.use_bias:
            w1_bias = self._get_sd_weight(tensor_values, used_keys, ["w1", "bias"])
            wg_bias = self._get_sd_weight(tensor_values, used_keys, ["wg", "bias"])
            w2_bias = self._get_sd_weight(tensor_values, used_keys, ["w2", "bias"])

        # 2. Raise exceptions
        if len(tensor_values) > (6 if self.use_bias else 3):
            unused_keys = set(tensor_values.keys()).difference(used_keys)
            raise AttributeError(f"Unused weight(s): {', '.join(unused_keys)}")

        # 3. Load and shard the weights
        self.copy_colwise(self.w1.weight, w1_weight, [self.world_size])
        self.copy_colwise(self.wg.weight, wg_weight, [self.world_size])
        self.copy_rowwise(self.w2.weight, w2_weight, [self.world_size])
        if self.use_bias:
            self.copy_colwise(self.w1.bias, w1_bias, [self.world_size])
            self.copy_colwise(self.wg.bias, wg_bias, [self.world_size])
            self.copy_rowwise(self.w2.bias, w2_bias, [self.world_size], False)

    @staticmethod
    def import_module(glu: GatedLinearUnit, group: ProcessGroup) -> "TPGatedLinearUnit":
        tp_glu = TPGatedLinearUnit(
            emb_dim=glu.width,
            hidden_grow_factor=glu.hidden_dim / glu.width,
            multiple_of=None,
            activation_fn=glu.a,
            p_dropout=glu.p_dropout,
            use_bias=glu.use_bias,
            group=group,
        )

        return tp_glu

    def forward(self, x):
        x_par = copy_to_tensor_model_parallel_region(x)
        out_par = GatedLinearUnit.forward(self, x_par)
        return reduce_from_tensor_model_parallel_region(out_par)


class ConditionalFeedForward(nn.Module):
    """
    This class represents the expert feed forward networks of an MoE FF layer.

    For more information, see the review paper in https://arxiv.org/pdf/2209.01667.pdf

    Args
    ----
    num_experts : int
        The number of expert feed forward networks.
    dim : int
        The embedding dimension for the transformer model.
    intermediate_size : int
        The intermediate size for the expert networks.
    """

    def __init__(self, num_experts: int, dim: int, intermediate_size: int):
        super().__init__()
        self.num_experts = num_experts
        self.dim = dim
        self.intermediate_size = intermediate_size
        self.w13 = nn.Parameter(torch.empty(num_experts, 2 * intermediate_size, dim))
        self.w2 = nn.Parameter(torch.empty(num_experts, dim, intermediate_size))
        self.moe_impl = "fms"

    def forward(self, x: torch.Tensor, expert_indices: torch.Tensor) -> torch.Tensor:
        # if x.shape[0] > 4:
        if self.moe_impl == "fms":
            ## Triton path
            # Check constraints.
            assert x.shape[1] == self.w13.shape[2], "Hidden size mismatch"
            assert x.is_contiguous(), "Hidden_states must be contiguous"
            assert self.w13.is_contiguous(), "Expert weights 1 must be contiguous"
            assert self.w2.is_contiguous(), "Expert weights 2 must be contiguous"

            M, _ = x.shape
            E, N, _ = self.w13.shape

            if expert_indices.numel() <= E:
                padding_size = 16
            else:
                padding_size = 32

            (
                padded_token_ids_per_block,
                expert_block_mapping,
                total_padded_tokens,
            ) = torch.ops.moe.align_vllm(expert_indices, padding_size, E)

            x1, x3 = (
                torch.ops.moe.moe_mm(
                    x,
                    self.w13,
                    expert_indices,
                    padded_token_ids_per_block,
                    expert_block_mapping,
                    total_padded_tokens,
                    expert_indices.shape[1],
                    padding_size,
                )
                .view(-1, N)
                .chunk(2, dim=1)
            )
            return torch.ops.moe.moe_mm(
                F.silu(x1) * x3,
                self.w2,
                expert_indices,
                padded_token_ids_per_block,
                expert_block_mapping,
                total_padded_tokens,
                1,
                padding_size,
            )
        elif self.moe_impl == "vllm":
            # Check constraints.
            assert x.shape[1] == self.w13.shape[2], "Hidden size mismatch"
            assert x.is_contiguous(), "Hidden_states must be contiguous"
            assert self.w13.is_contiguous(), "Expert weights 1 must be contiguous"
            assert self.w2.is_contiguous(), "Expert weights 2 must be contiguous"

            M, _ = x.shape
            E, N, _ = self.w13.shape

            config = {
                "BLOCK_SIZE_M": 64,
                "BLOCK_SIZE_N": 64,
                "BLOCK_SIZE_K": 32,
                "GROUP_SIZE_M": 8,
            }

            if M <= E:
                config = {
                    "BLOCK_SIZE_M": 16,
                    "BLOCK_SIZE_N": 32,
                    "BLOCK_SIZE_K": 64,
                    "GROUP_SIZE_M": 1,
                }

            (
                padded_token_ids_per_block,
                expert_block_mapping,
                total_padded_tokens,
            ) = torch.ops.moe.align_vllm(expert_indices, config["BLOCK_SIZE_M"], E)

            x1, x3 = (
                torch.ops.moe.moe_mm_vllm(
                    x,
                    self.w13,
                    expert_indices,
                    padded_token_ids_per_block,
                    expert_block_mapping,
                    total_padded_tokens,
                    expert_indices.shape[1],
                )
                .view(-1, N)
                .chunk(2, dim=1)
            )

            return torch.ops.moe.moe_mm_vllm(
                F.silu(x1) * x3,
                self.w2,
                expert_indices,
                padded_token_ids_per_block,
                expert_block_mapping,
                total_padded_tokens,
                1,
            )

        elif self.moe_impl == "gpt-fast":
            ## Pure Pytorch path
            # T = num_tokens, E = num_experts, D = hidden dim, A = activated experts
            w13_weights = self.w13[expert_indices].transpose(-1, -2)  # [T, A, D, D]
            # w3_weights = self.w13[:, self.intermediate_size:][expert_indices].transpose(-1, -2)  # [T, A, D, D]
            w2_weights = self.w2[expert_indices]  # [T, A, D, D]
            x1, x3 = torch.einsum("ti, taio -> tao", x, w13_weights).chunk(2, dim=2)
            # x3 = torch.einsum("ti, taio -> tao", x, w3_weights)
            expert_outs = torch.einsum(
                "tao, taio -> tai", (F.silu(x1) * x3), w2_weights
            )
            return expert_outs
        return x  # Should not hit this


class TPConditionalFeedForward(ConditionalFeedForward, TPModule):
    """
    This class represents the expert feed forward networks of an MoE FF layer.
    This subclass adds TP support.

    Args
    ----
    num_experts : int
        The number of expert feed forward networks.
    dim : int
        The embedding dimension for the transformer model.
    intermediate_size : int
        The intermediate size for the expert networks.
    """

    def __init__(
        self,
        num_experts: int,
        dim: int,
        intermediate_size: int,
        group: Optional[ProcessGroup] = None,
    ):
        assert torch.distributed.is_initialized()
        rank, world_size = distributed.rank_and_world(group)

        assert (
            intermediate_size % world_size == 0
        ), "Intermediate size must be divisible by world size"
        ConditionalFeedForward.__init__(
            self,
            num_experts,
            dim,
            intermediate_size // world_size,
        )
        self.setup_tp(rank, world_size)

    def moe_param_names(self) -> List[str]:
        return ["w13", "w2"]

    @staticmethod
    def import_module(
        cff: ConditionalFeedForward, group: ProcessGroup
    ) -> "TPConditionalFeedForward":
        tp_cff = TPConditionalFeedForward(
            num_experts=cff.num_experts,
            dim=cff.dim,
            intermediate_size=cff.intermediate_size,
            group=group,
        )

        return tp_cff

    def forward(self, x, expert_indices):
        x_par = copy_to_tensor_model_parallel_region(x)
        out_par = ConditionalFeedForward.forward(self, x_par, expert_indices)
        return reduce_from_tensor_model_parallel_region(out_par)


class MOEFeedForward(nn.Module):
    """
    A Sparse Mixture Of Experts (MoE) Feed Forward layer. The output of this layer for a
    given input is determined by the weighted sum of the outputs of a subset of size
    `num_activated_experts` of the `num_experts` expert networks. The weights are given
    by the gating network, then passed through a topK and a softmax filter to make it _sparse_.

    For more information, see the review paper in https://arxiv.org/pdf/2209.01667.pdf

    Args
    ----
    num_experts : int
        The number of expert feed forward networks.
    num_activated_experts : int
        How many experts can be activated at any single time.
    dim : int
        The embedding dimension for the transformer model.
    intermediate_size : int
        The intermediate size for the expert networks.
    """

    def __init__(
        self,
        num_experts: int,
        num_activated_experts: int,
        dim: int,
        intermediate_size: int,
    ) -> None:
        super().__init__()
        self.gate = nn.Linear(dim, num_experts, bias=False)
        self.cond_ffn = ConditionalFeedForward(num_experts, dim, intermediate_size)
        self.dim = dim
        self.num_activated_experts = num_activated_experts

    def forward(self, x: torch.Tensor) -> torch.Tensor:
        B, S = x.shape[:2]
        x = x.view(-1, self.dim)
        # T = num_tokens, E = num_experts, D = hidden dim, A = activated experts
        # x: [T, D]
        scores = self.gate(x)  # [T, E]
        expert_weights = F.softmax(scores, dim=-1)
        expert_weights, expert_indices = torch.topk(
            expert_weights, self.num_activated_experts, dim=-1
        )  # [T, A], [T, A]
        expert_weights /= expert_weights.sum(dim=-1, keepdim=True)  # [T, A]
        # Given the balloning memory requirements, only process at most 10 tokens at a time
        # if x.shape[0] > 10:
        #     split_x = x.chunk(x.shape[0] // 10 + 1)
        #     split_ei = expert_indices.chunk(expert_indices.shape[0] // 10 + 1)
        #     expert_outs = torch.cat([self.cond_ffn(x_i, ei_i) for x_i, ei_i in zip(split_x, split_ei)], dim=0)
        # else:
        expert_outs = self.cond_ffn(x, expert_indices)
        # print(expert_outs.shape)
        int_v1 = torch.einsum("tai,ta -> ti", expert_outs, expert_weights)
        int_v2 = int_v1.view(B, S, self.dim)
        return int_v2<|MERGE_RESOLUTION|>--- conflicted
+++ resolved
@@ -3,11 +3,7 @@
 import torch
 import torch.distributed
 import torch.nn as nn
-<<<<<<< HEAD
 import torch.nn.functional as F
-=======
-from sympy import N
->>>>>>> 60c3f2bd
 from torch.distributed.distributed_c10d import ProcessGroup
 
 from fms import distributed
@@ -142,11 +138,11 @@
             raise AttributeError(f"Unused weight(s): {', '.join(unused_keys)}")
 
         # 3. Load and shard the weights
-        self.copy_colwise(self.w1.weight, w1_weight, [self.world_size])
-        self.copy_rowwise(self.w2.weight, w2_weight, [self.world_size])
+        self.sharded_copy(self.w1.weight, w1_weight, 0, [self.world_size])
+        self.sharded_copy(self.w2.weight, w2_weight, 1, [self.world_size])
         if self.use_bias:
-            self.copy_colwise(self.w1.bias, w1_bias, [self.world_size])
-            self.copy_rowwise(self.w2.bias, w2_bias, [self.world_size], False)
+            self.sharded_copy(self.w1.bias, w1_bias, 0, [self.world_size])
+            self.sharded_copy(self.w2.bias, w2_bias, 1, [self.world_size], False)
 
     @staticmethod
     def import_module(
@@ -300,13 +296,13 @@
             raise AttributeError(f"Unused weight(s): {', '.join(unused_keys)}")
 
         # 3. Load and shard the weights
-        self.copy_colwise(self.w1.weight, w1_weight, [self.world_size])
-        self.copy_colwise(self.wg.weight, wg_weight, [self.world_size])
-        self.copy_rowwise(self.w2.weight, w2_weight, [self.world_size])
+        self.sharded_copy(self.w1.weight, w1_weight, 0, [self.world_size])
+        self.sharded_copy(self.wg.weight, wg_weight, 0, [self.world_size])
+        self.sharded_copy(self.w2.weight, w2_weight, 1, [self.world_size])
         if self.use_bias:
-            self.copy_colwise(self.w1.bias, w1_bias, [self.world_size])
-            self.copy_colwise(self.wg.bias, wg_bias, [self.world_size])
-            self.copy_rowwise(self.w2.bias, w2_bias, [self.world_size], False)
+            self.sharded_copy(self.w1.bias, w1_bias, 0, [self.world_size])
+            self.sharded_copy(self.wg.bias, wg_bias, 0, [self.world_size])
+            self.sharded_copy(self.w2.bias, w2_bias, 1, [self.world_size], False)
 
     @staticmethod
     def import_module(glu: GatedLinearUnit, group: ProcessGroup) -> "TPGatedLinearUnit":
@@ -351,124 +347,53 @@
         self.intermediate_size = intermediate_size
         self.w13 = nn.Parameter(torch.empty(num_experts, 2 * intermediate_size, dim))
         self.w2 = nn.Parameter(torch.empty(num_experts, dim, intermediate_size))
-        self.moe_impl = "fms"
 
     def forward(self, x: torch.Tensor, expert_indices: torch.Tensor) -> torch.Tensor:
-        # if x.shape[0] > 4:
-        if self.moe_impl == "fms":
-            ## Triton path
-            # Check constraints.
-            assert x.shape[1] == self.w13.shape[2], "Hidden size mismatch"
-            assert x.is_contiguous(), "Hidden_states must be contiguous"
-            assert self.w13.is_contiguous(), "Expert weights 1 must be contiguous"
-            assert self.w2.is_contiguous(), "Expert weights 2 must be contiguous"
-
-            M, _ = x.shape
-            E, N, _ = self.w13.shape
-
-            if expert_indices.numel() <= E:
-                padding_size = 16
-            else:
-                padding_size = 32
-
-            (
-                padded_token_ids_per_block,
-                expert_block_mapping,
-                total_padded_tokens,
-            ) = torch.ops.moe.align_vllm(expert_indices, padding_size, E)
-
-            x1, x3 = (
-                torch.ops.moe.moe_mm(
-                    x,
-                    self.w13,
-                    expert_indices,
-                    padded_token_ids_per_block,
-                    expert_block_mapping,
-                    total_padded_tokens,
-                    expert_indices.shape[1],
-                    padding_size,
-                )
-                .view(-1, N)
-                .chunk(2, dim=1)
-            )
-            return torch.ops.moe.moe_mm(
-                F.silu(x1) * x3,
-                self.w2,
+        ## Triton path
+        # Check constraints.
+        assert x.shape[1] == self.w13.shape[2], "Hidden size mismatch"
+        assert x.is_contiguous(), "Hidden_states must be contiguous"
+        assert self.w13.is_contiguous(), "Expert weights 1 must be contiguous"
+        assert self.w2.is_contiguous(), "Expert weights 2 must be contiguous"
+
+        M, _ = x.shape
+        E, N, _ = self.w13.shape
+
+        if expert_indices.numel() <= E:
+            padding_size = 16
+        else:
+            padding_size = 32
+
+        (
+            padded_token_ids_per_block,
+            expert_block_mapping,
+            total_padded_tokens,
+        ) = torch.ops.moe.align_vllm(expert_indices, padding_size, E)
+
+        x1, x3 = (
+            torch.ops.moe.moe_mm(
+                x,
+                self.w13,
                 expert_indices,
                 padded_token_ids_per_block,
                 expert_block_mapping,
                 total_padded_tokens,
-                1,
+                expert_indices.shape[1],
                 padding_size,
             )
-        elif self.moe_impl == "vllm":
-            # Check constraints.
-            assert x.shape[1] == self.w13.shape[2], "Hidden size mismatch"
-            assert x.is_contiguous(), "Hidden_states must be contiguous"
-            assert self.w13.is_contiguous(), "Expert weights 1 must be contiguous"
-            assert self.w2.is_contiguous(), "Expert weights 2 must be contiguous"
-
-            M, _ = x.shape
-            E, N, _ = self.w13.shape
-
-            config = {
-                "BLOCK_SIZE_M": 64,
-                "BLOCK_SIZE_N": 64,
-                "BLOCK_SIZE_K": 32,
-                "GROUP_SIZE_M": 8,
-            }
-
-            if M <= E:
-                config = {
-                    "BLOCK_SIZE_M": 16,
-                    "BLOCK_SIZE_N": 32,
-                    "BLOCK_SIZE_K": 64,
-                    "GROUP_SIZE_M": 1,
-                }
-
-            (
-                padded_token_ids_per_block,
-                expert_block_mapping,
-                total_padded_tokens,
-            ) = torch.ops.moe.align_vllm(expert_indices, config["BLOCK_SIZE_M"], E)
-
-            x1, x3 = (
-                torch.ops.moe.moe_mm_vllm(
-                    x,
-                    self.w13,
-                    expert_indices,
-                    padded_token_ids_per_block,
-                    expert_block_mapping,
-                    total_padded_tokens,
-                    expert_indices.shape[1],
-                )
-                .view(-1, N)
-                .chunk(2, dim=1)
-            )
-
-            return torch.ops.moe.moe_mm_vllm(
-                F.silu(x1) * x3,
-                self.w2,
-                expert_indices,
-                padded_token_ids_per_block,
-                expert_block_mapping,
-                total_padded_tokens,
-                1,
-            )
-
-        elif self.moe_impl == "gpt-fast":
-            ## Pure Pytorch path
-            # T = num_tokens, E = num_experts, D = hidden dim, A = activated experts
-            w13_weights = self.w13[expert_indices].transpose(-1, -2)  # [T, A, D, D]
-            # w3_weights = self.w13[:, self.intermediate_size:][expert_indices].transpose(-1, -2)  # [T, A, D, D]
-            w2_weights = self.w2[expert_indices]  # [T, A, D, D]
-            x1, x3 = torch.einsum("ti, taio -> tao", x, w13_weights).chunk(2, dim=2)
-            # x3 = torch.einsum("ti, taio -> tao", x, w3_weights)
-            expert_outs = torch.einsum(
-                "tao, taio -> tai", (F.silu(x1) * x3), w2_weights
-            )
-            return expert_outs
-        return x  # Should not hit this
+            .view(-1, N)
+            .chunk(2, dim=1)
+        )
+        return torch.ops.moe.moe_mm(
+            F.silu(x1) * x3,
+            self.w2,
+            expert_indices,
+            padded_token_ids_per_block,
+            expert_block_mapping,
+            total_padded_tokens,
+            1,
+            padding_size,
+        )
 
 
 class TPConditionalFeedForward(ConditionalFeedForward, TPModule):
@@ -507,8 +432,23 @@
         )
         self.setup_tp(rank, world_size)
 
-    def moe_param_names(self) -> List[str]:
-        return ["w13", "w2"]
+    def load_weights(
+        self,
+        tensor_values: Dict[str, torch.Tensor],
+    ):
+        # 1. Grab the weights from tensor_values
+        used_keys: Set[str] = set()
+        w13_weight = self._get_sd_weight(tensor_values, used_keys, ["w13"])
+        w2_weight = self._get_sd_weight(tensor_values, used_keys, ["w2"])
+
+        # 2. Raise exceptions
+        if len(tensor_values) > 2:
+            unused_keys = set(tensor_values.keys()).difference(used_keys)
+            raise AttributeError(f"Unused weight(s): {', '.join(unused_keys)}")
+
+        # 3. Load and shard the weights
+        self.sharded_copy(self.w13, w13_weight, 1, [self.world_size, self.world_size])
+        self.sharded_copy(self.w2, w2_weight, 2, [self.world_size])
 
     @staticmethod
     def import_module(
@@ -574,14 +514,7 @@
             expert_weights, self.num_activated_experts, dim=-1
         )  # [T, A], [T, A]
         expert_weights /= expert_weights.sum(dim=-1, keepdim=True)  # [T, A]
-        # Given the balloning memory requirements, only process at most 10 tokens at a time
-        # if x.shape[0] > 10:
-        #     split_x = x.chunk(x.shape[0] // 10 + 1)
-        #     split_ei = expert_indices.chunk(expert_indices.shape[0] // 10 + 1)
-        #     expert_outs = torch.cat([self.cond_ffn(x_i, ei_i) for x_i, ei_i in zip(split_x, split_ei)], dim=0)
-        # else:
         expert_outs = self.cond_ffn(x, expert_indices)
-        # print(expert_outs.shape)
         int_v1 = torch.einsum("tai,ta -> ti", expert_outs, expert_weights)
         int_v2 = int_v1.view(B, S, self.dim)
         return int_v2