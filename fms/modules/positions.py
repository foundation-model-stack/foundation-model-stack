--- conflicted
+++ resolved
@@ -258,25 +258,20 @@
             if use_cache and past_kv_state is not None and past_kv_state[0].numel() > 0:
                 position_ids += past_kv_state[0].size(2)
 
-<<<<<<< HEAD
-        if is_nested_path:
-            q_ = q.values().float().view(-1, q.size(2), q.size(3)//2, 2)  # sum(L*) H D/2 2
-            k_ = k.values().float().view(-1, k.size(2), k.size(3)//2, 2)  # sum(L*) H D/2 2
-        else:
-            q_ = q.float().view(*q.size()[:-1], -1, 2)  # B L H D/2 2
-            k_ = k.float().view(*k.size()[:-1], -1, 2)  # B L H D/2 2
-               
-=======
         if self.partial_rope != 1.0:
             q_rope = q[..., : self.dim]
             k_rope = k[..., : self.dim]
         else:
             q_rope = q
             k_rope = k
-        q_ = q_rope.float().view(*q.size()[:-1], -1, 2)  # B L H D/2 2
-        k_ = k_rope.float().view(*k.size()[:-1], -1, 2)  # B L H D/2 2
-
->>>>>>> 005c6f02
+
+        if is_nested_path:
+            q_ = q_rope.values().float().view(-1, q.size(2), q.size(3)//2, 2)  # sum(L*) H D/2 2
+            k_ = k_rope.values().float().view(-1, k.size(2), k.size(3)//2, 2)  # sum(L*) H D/2 2
+        else:
+            q_ = q_rope.float().view(*q.size()[:-1], -1, 2)  # B L H D/2 2
+            k_ = k_rope.float().view(*k.size()[:-1], -1, 2)  # B L H D/2 2
+
         # the max start position should be based on the max first position of each sequence
         if is_nested_path:
             max_start_pos = 0  # TODO: Fix for nested
@@ -290,7 +285,6 @@
             freqs = self.cached_freqs[q.device.index][alpha][position_ids]  # B L D/2 2 2
 
         freqs = freqs.float()  # 1 L D/2 2 2
-<<<<<<< HEAD
 
         if is_nested_path:
             q_out = (
@@ -321,32 +315,17 @@
                 .flatten(3)
             ).type_as(k)
 
+        if self.partial_rope != 1.0:
+            q_out = torch.cat([q_out.view_as(q_rope), q[..., self.dim :]], dim=-1)
+            k_out = torch.cat([k_out.view_as(k_rope), k[..., self.dim :]], dim=-1)
+        else:
+            q_out = q_out.view_as(q_rope)
+            k_out = k_out.view_as(k_rope)
+
         if is_nested_path:
             return (
                 torch.nested.nested_tensor_from_jagged(q_out, q.offsets(), q.lengths(), min_seqlen=q._get_min_seqlen(), max_seqlen=q._get_max_seqlen()),
                 torch.nested.nested_tensor_from_jagged(k_out, k.offsets(), k.lengths(), min_seqlen=k._get_min_seqlen(), max_seqlen=k._get_max_seqlen()),
             )
         else:
-            return q_out.view_as(q), k_out.view_as(k)
-=======
-        q_out = (
-            freqs[:, -q.size(1) :, None, :, :, :]
-            .mul(q_.unsqueeze(-2))
-            .sum(5)
-            .flatten(3)
-        ).type_as(q)
-        k_out = (
-            freqs[:, -k.size(1) :, None, :, :, :]
-            .mul(k_.unsqueeze(-2))
-            .sum(5)
-            .flatten(3)
-        ).type_as(k)
-
-        if self.partial_rope != 1.0:
-            q_out = torch.cat([q_out.view_as(q_rope), q[..., self.dim :]], dim=-1)
-            k_out = torch.cat([k_out.view_as(k_rope), k[..., self.dim :]], dim=-1)
-        else:
-            q_out = q_out.view_as(q_rope)
-            k_out = k_out.view_as(k_rope)
-        return q_out, k_out
->>>>>>> 005c6f02
+            return q_out, k_out