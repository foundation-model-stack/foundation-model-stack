--- conflicted
+++ resolved
@@ -224,11 +224,7 @@
             The position of each of the tokens encoded in q and k. This is important in
             kv-caching and left-padding situations, for which the rotation to be applied might
             not always be the pre-cached position 0...S. For kv-caching without dynamic batching
-<<<<<<< HEAD
-            position_ids is shared for all the batch.
-=======
             or variable per-row left padding position_ids is shared for all the batch.
->>>>>>> 63ffdffb
         """
         assert len(q.size()) == 4
         assert len(k.size()) == 4
