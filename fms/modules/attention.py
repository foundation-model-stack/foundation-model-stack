--- conflicted
+++ resolved
@@ -37,30 +37,6 @@
 
 
 __type_factory_map: dict[str, dict[str, Callable]] = {}
-
-
-<<<<<<< HEAD
-# FIXME: add adjusted_mask for alibi as part of attn_compute_dict
-def register_attention_op(
-    attn_type: str,
-    store_op: Callable,
-    compute_op: Callable,
-    is_prefill_op: Optional[Callable] = None,
-    compute_decode_op: Optional[Callable] = None,
-    update_attn_kwargs_op: Optional[Callable] = None,
-    validate_attn_kwargs_op: Optional[Callable] = None,
-) -> None:
-=======
-"""
-query: torch.Tensor,
-    key_cache: torch.Tensor,
-    value_cache: torch.Tensor,
-    nheads: int,
-    kvheads: int,
-    p_dropout: float,
-    scale_factor: float,
-    **attn_kwargs: Unpack[SDPAAttentionKwargs],
-"""
 
 
 class AttentionKwargs(TypedDict, total=False):
@@ -119,6 +95,7 @@
     update_attn_kwargs_op: Optional[
         Callable[[Unpack[AttentionKwargs]], AttentionKwargs]
     ] = None,
+    validate_attn_kwargs_op: Optional[Callable] = None,
 ) -> None:
     """Register a custom attention operation to be used within MultiHeadAttention. This method also provides the ability to register other useful constructs related to the attention type.
 
@@ -146,7 +123,6 @@
             This function has the following contract (**attn_kwargs) -> updated_attn_kwargs. The intention of this function is to act as a helper to update the attn_kwargs between each step within a
             generation loop. If set to None, will return the attn_kwargs with no changes.
     """
->>>>>>> 47569ee7
     if attn_type in __type_factory_map:
         raise KeyError(
             f"Module mapping of attention type `{attn_type}` already registered"
@@ -162,23 +138,13 @@
         "update_attn_kwargs": (lambda **attn_kwargs: attn_kwargs)
         if update_attn_kwargs_op is None
         else update_attn_kwargs_op,
-<<<<<<< HEAD
         "validate_attn_kwargs": (lambda **_: None)
         if validate_attn_kwargs_op is None
         else validate_attn_kwargs_op,
-=======
->>>>>>> 47569ee7
     }
     __type_factory_map[attn_type] = compute_dict
 
 
-<<<<<<< HEAD
-class AttentionKwargs(TypedDict, total=False):
-    attn_name: str
-
-
-=======
->>>>>>> 47569ee7
 class SDPAAttentionKwargs(AttentionKwargs):
     mask: NotRequired[torch.Tensor]
     attn_algorithm: NotRequired[str]
@@ -190,13 +156,8 @@
     values: torch.Tensor,
     key_cache: Optional[torch.Tensor],
     value_cache: Optional[torch.Tensor],
-<<<<<<< HEAD
-    **attn_kwargs: Unpack[SDPAAttentionKwargs],
-):
-=======
     **attn_kwargs,
 ) -> Tuple[torch.Tensor, torch.Tensor, torch.Tensor, torch.Tensor]:
->>>>>>> 47569ee7
     keys = keys.transpose(2, 1)
     values = values.transpose(2, 1)
 
@@ -221,13 +182,8 @@
     kvheads: int,
     p_dropout: float,
     scale_factor: Optional[float],
-<<<<<<< HEAD
-    **attn_kwargs: Unpack[SDPAAttentionKwargs],
-):
-=======
     **attn_kwargs,
 ) -> torch.Tensor:
->>>>>>> 47569ee7
     queries = query.transpose(2, 1)
 
     # no longer transposing prior to store, so need to check this in case of no cache
@@ -236,11 +192,7 @@
         value_cache = value_cache.transpose(2, 1)
     mask = attn_kwargs.get("mask", None)
 
-<<<<<<< HEAD
-    # Merge rel pos bias and mask into single float mask
-=======
     # TODO: Once we add alibi support, merge rel pos bias and mask into single float mask
->>>>>>> 47569ee7
     if mask is not None:
         # Our expected mask format is bs x q_len x k_len, so to make it broadcastable
         # we need to create the nheads dimension
@@ -279,10 +231,7 @@
         mask is None and not (key_cache.shape[2] != 1 and queries.shape[2] == 1),
     )
 
-<<<<<<< HEAD
-=======
     # TODO: when updating to 2.7, use enable_gqa and stop using keys_e and values_e
->>>>>>> 47569ee7
     attn = F.scaled_dot_product_attention(
         queries,
         keys_e,
@@ -306,12 +255,8 @@
     return attn
 
 
-<<<<<<< HEAD
-def _sdpa_update_attn_kwargs(**attn_kwargs: Unpack[SDPAAttentionKwargs]):
-=======
 def _sdpa_update_attn_kwargs(**attn_kwargs):
     # this is updating the mask for decoding
->>>>>>> 47569ee7
     mask = attn_kwargs.get("mask", None)
     if mask is not None:
         # get the last row of the 3d mask
@@ -696,24 +641,6 @@
         if self.position_encoder is not None:
             queries, keys = self.position_encoder.adjusted_qk(
                 queries, keys, position_ids, past_key_value_state, use_cache
-<<<<<<< HEAD
-            )
-
-        attn_compute_dict = get_attention_type(**attn_kwargs)
-
-        # FIXME: change names to k_cache and v_cache
-        if use_cache:
-            if past_key_value_state is None:
-                past_key_value_state = (None, None)
-
-            keys, values, key_result, values_result = attn_compute_dict["store"](
-                keys,
-                values,
-                past_key_value_state[0],
-                past_key_value_state[1],
-                **attn_kwargs,
-            )
-=======
             )
 
         attn_compute_dict = get_attention_type(**attn_kwargs)
@@ -733,18 +660,12 @@
             )
         else:
             keys_compute, values_compute = keys, values
->>>>>>> 47569ee7
 
         if attn_compute_dict["is_prefill"](**attn_kwargs):
             attn = attn_compute_dict["compute_prefill"](
                 queries,
-<<<<<<< HEAD
-                keys,
-                values,
-=======
                 keys_compute,
                 values_compute,
->>>>>>> 47569ee7
                 self.nheads,
                 self.kvheads,
                 self.p_dropout if self.training else 0.0,
@@ -754,13 +675,8 @@
         else:
             attn = attn_compute_dict["compute_decode"](
                 queries,
-<<<<<<< HEAD
-                keys,
-                values,
-=======
                 keys_compute,
                 values_compute,
->>>>>>> 47569ee7
                 self.nheads,
                 self.kvheads,
                 self.p_dropout if self.training else 0.0,
@@ -772,13 +688,8 @@
         out = self.dense(attn)
 
         # if use_cache=True, we return the hidden_state as well as the kv cache
-        # FIXME: We want to check what cache should be returned, in case of paged we should be always returning the paged kv-cache
         if use_cache:
-<<<<<<< HEAD
-            return out, (key_result, values_result)
-=======
             return out, (keys_return, values_return)
->>>>>>> 47569ee7
         else:
             return out
 
