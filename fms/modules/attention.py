--- conflicted
+++ resolved
@@ -674,7 +674,6 @@
         on module name. Additional config options should be provided as kwargs in
         linear_config.
     scale_factor : float | None
-<<<<<<< HEAD
         Optional scaling factor applied to the attention logits. If None, a default scaling based
         on the embedding dimension may be used.
     has_sinks : bool
@@ -682,9 +681,6 @@
         (one per attention head). Sink tokens can be used to aggregate information across tokens
         or to enable certain attention mechanisms such as global context gathering.
 
-=======
-        Scaling factor applied to the attention scores before softmax.
->>>>>>> 070dcdce
     """
 
     def __init__(
