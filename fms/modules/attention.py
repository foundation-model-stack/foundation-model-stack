--- conflicted
+++ resolved
@@ -1,9 +1,5 @@
-<<<<<<< HEAD
 import abc
-from typing import Dict, List, Optional, Tuple
-=======
 from typing import Dict, List, Optional, Set, Tuple
->>>>>>> e2205979
 
 import torch
 import torch.distributed
@@ -32,7 +28,7 @@
         emb_v_per_head: int,
         use_bias: bool,
         *args,
-        **kwargs
+        **kwargs,
     ):
         super().__init__(*args, **kwargs)
         self.emb_dim = emb_dim
@@ -87,7 +83,7 @@
         emb_v_per_head: int,
         use_bias: bool,
         *args,
-        **kwargs
+        **kwargs,
     ):
         super().__init__(
             emb_dim,
@@ -97,7 +93,7 @@
             emb_v_per_head,
             use_bias,
             *args,
-            **kwargs
+            **kwargs,
         )
         self.query = nn.Linear(
             self.emb_dim, self.nheads * self.emb_kq_per_head, bias=use_bias
@@ -148,7 +144,7 @@
         emb_v_per_head: int,
         use_bias: bool,
         *args,
-        **kwargs
+        **kwargs,
     ):
         super().__init__(
             emb_dim,
@@ -158,7 +154,7 @@
             emb_v_per_head,
             use_bias,
             *args,
-            **kwargs
+            **kwargs,
         )
         self.splits = [
             self.nheads * self.emb_kq_per_head,
@@ -453,75 +449,104 @@
         self.pre_tp_kvheads = kvheads
         self.setup_tp(rank, world_size)
 
-<<<<<<< HEAD
-    def colwise_params(self) -> Dict[str, List[int]]:
-        if self.fused:
-            return {
-                "qkv_fused": [
-                    self.pre_tp_nheads,
-                    self.pre_tp_kvheads,
-                    self.pre_tp_kvheads,
-                ]
-            }
-        else:
-            return {
-                "query": [
-                    self.pre_tp_nheads
-                ],  # this number will signify the largest world size til we need to duplicate. For instance if we have nheads=16 and world_size=32, then first 2 ranks will get first 1/16th of query
-                "key": [self.pre_tp_kvheads],
-                "value": [self.pre_tp_kvheads],
-            }
-
-    def rowwise_params(self) -> Dict[str, List[int]]:
-        return {"dense": [self.world_size]}
-=======
     def load_weights(
         self,
         tensor_values: Dict[str, torch.Tensor],
     ):
-        # 1. Grab the weights from tensor_values
         used_keys: Set[str] = set()
-        query_weight = self._get_sd_weight(
-            tensor_values, used_keys, ["query", "weight"]
-        )
-        key_weight = self._get_sd_weight(tensor_values, used_keys, ["key", "weight"])
-        value_weight = self._get_sd_weight(
-            tensor_values, used_keys, ["value", "weight"]
-        )
         dense_weight = self._get_sd_weight(
             tensor_values, used_keys, ["dense", "weight"]
         )
         if self.use_bias:
-            query_bias = self._get_sd_weight(
-                tensor_values, used_keys, ["query", "bias"]
-            )
-            key_bias = self._get_sd_weight(tensor_values, used_keys, ["key", "bias"])
-            value_bias = self._get_sd_weight(
-                tensor_values, used_keys, ["value", "bias"]
-            )
             dense_bias = self._get_sd_weight(
                 tensor_values, used_keys, ["dense", "bias"]
             )
 
-        # 2. Raise exceptions
-        if len(tensor_values) > (8 if self.use_bias else 4):
-            unused_keys = set(tensor_values.keys()).difference(used_keys)
-            raise AttributeError(f"Unused weight(s): {', '.join(unused_keys)}")
-
-        # 3. Load and shard the weights
-        # The number in max_partition_sizes will signify the largest world size
-        # til we need to duplicate.  For instance if we have nheads=16 and
-        # world_size=32, then first 2 ranks will get first 1/16th of query
-        self.copy_colwise(self.query.weight, query_weight, [self.pre_tp_nheads])
-        self.copy_colwise(self.key.weight, key_weight, [self.pre_tp_kvheads])
-        self.copy_colwise(self.value.weight, value_weight, [self.pre_tp_kvheads])
-        self.copy_rowwise(self.dense.weight, dense_weight, [self.world_size])
-        if self.use_bias:
-            self.copy_colwise(self.query.bias, query_bias, [self.pre_tp_nheads])
-            self.copy_colwise(self.key.bias, key_bias, [self.pre_tp_kvheads])
-            self.copy_colwise(self.value.bias, value_bias, [self.pre_tp_kvheads])
-            self.copy_rowwise(self.dense.bias, dense_bias, [self.world_size], False)
->>>>>>> e2205979
+        # 1. Grab the weights from tensor_values
+        if self.fused:
+            qkv_weight = self._get_sd_weight(
+                tensor_values, used_keys, ["qkv_fused", "weight"]
+            )
+            if self.use_bias:
+                qkv_bias = self._get_sd_weight(
+                    tensor_values, used_keys, ["qkv_fused", "bias"]
+                )
+
+            # 2. Raise exceptions
+            if len(tensor_values) > (4 if self.use_bias else 2):
+                unused_keys = set(tensor_values.keys()).difference(used_keys)
+                raise AttributeError(f"Unused weight(s): {', '.join(unused_keys)}")
+
+            # 3. Load and shard the weights
+            # The number in max_partition_sizes will signify the largest world size
+            # til we need to duplicate.  For instance if we have nheads=16 and
+            # world_size=32, then first 2 ranks will get first 1/16th of query
+            self.copy_colwise(
+                self.in_proj.qkv_fused.weight,
+                qkv_weight,
+                [self.pre_tp_nheads, self.pre_tp_kvheads, self.pre_tp_kvheads],
+            )
+            self.copy_rowwise(self.dense.weight, dense_weight, [self.world_size])
+            if self.use_bias:
+                self.copy_colwise(
+                    self.in_proj.qkv_fused.bias,
+                    qkv_bias,
+                    [self.pre_tp_nheads, self.pre_tp_kvheads, self.pre_tp_kvheads],
+                )
+                self.copy_rowwise(self.dense.bias, dense_bias, [self.world_size], False)
+
+        else:
+            query_weight = self._get_sd_weight(
+                tensor_values, used_keys, ["query", "weight"]
+            )
+            key_weight = self._get_sd_weight(
+                tensor_values, used_keys, ["key", "weight"]
+            )
+            value_weight = self._get_sd_weight(
+                tensor_values, used_keys, ["value", "weight"]
+            )
+
+            if self.use_bias:
+                query_bias = self._get_sd_weight(
+                    tensor_values, used_keys, ["query", "bias"]
+                )
+                key_bias = self._get_sd_weight(
+                    tensor_values, used_keys, ["key", "bias"]
+                )
+                value_bias = self._get_sd_weight(
+                    tensor_values, used_keys, ["value", "bias"]
+                )
+
+            # 2. Raise exceptions
+            if len(tensor_values) > (8 if self.use_bias else 4):
+                unused_keys = set(tensor_values.keys()).difference(used_keys)
+                raise AttributeError(f"Unused weight(s): {', '.join(unused_keys)}")
+
+            # 3. Load and shard the weights
+            # The number in max_partition_sizes will signify the largest world size
+            # til we need to duplicate.  For instance if we have nheads=16 and
+            # world_size=32, then first 2 ranks will get first 1/16th of query
+            self.copy_colwise(
+                self.in_proj.query.weight, query_weight, [self.pre_tp_nheads]
+            )
+            self.copy_colwise(
+                self.in_proj.key.weight, key_weight, [self.pre_tp_kvheads]
+            )
+            self.copy_colwise(
+                self.in_proj.value.weight, value_weight, [self.pre_tp_kvheads]
+            )
+            self.copy_rowwise(self.dense.weight, dense_weight, [self.world_size])
+            if self.use_bias:
+                self.copy_colwise(
+                    self.in_proj.query.bias, query_bias, [self.pre_tp_nheads]
+                )
+                self.copy_colwise(
+                    self.in_proj.key.bias, key_bias, [self.pre_tp_kvheads]
+                )
+                self.copy_colwise(
+                    self.in_proj.value.bias, value_bias, [self.pre_tp_kvheads]
+                )
+                self.copy_rowwise(self.dense.bias, dense_bias, [self.world_size], False)
 
     @staticmethod
     def import_module(
