import logging
import re
from dataclasses import dataclass
import time
from typing import Any, List, Mapping, Optional, Tuple

from fms.models.ring_attention_helper import RingAttentionHelper
import torch
import torch.nn as nn
import torch.distributed as dist # Import dist for rank info

from fms import models
from fms.distributed.strategy import (
    DistributedStrategy,
    NoOpStrategy,
    RingAttentionStrategy,
    TensorParallelStrategy,
)
from fms.modules.attention import MultiHeadAttention
from fms.modules.embedding import WordEmbedding
from fms.modules.feedforward import GatedLinearUnit
from fms.modules.layernorm import LayerNormParameterized
from fms.modules.positions import RotaryEmbedding
from fms.utils import serialization
from fms.utils.activation import str_to_activation
from fms.utils.config import ModelConfig


logger = logging.getLogger(__name__)


def compute_local_qkv_and_rope(
    self, attn_data, q, k=None, v=None, position_ids=None,
    use_cache=False, past_key_value_state=None, is_self=True
):
    B, T, _ = q.shape
    q_out, k_out, v_out = attn_data.in_proj(q, k, v)

    queries = q_out.view(B, T, attn_data.nheads, attn_data.emb_kq_per_head)
    keys    = k_out.view(B, T, attn_data.kvheads, attn_data.emb_kq_per_head)
    values  = v_out.view(B, T, attn_data.kvheads, attn_data.emb_v_per_head)

    if attn_data.position_encoder is not None and T > 0:
        assert position_ids is not None, "position_ids must be provided for rotary encoding"
        # Adjust assertion for T=0 case where position_ids might be (B, 0)
        expected_pos_shape = (B, T)
        if not (T == 0 and position_ids.shape == (B, 0)) and position_ids.shape != expected_pos_shape:
                raise AssertionError(f"Expected position_ids shape {expected_pos_shape}, got {position_ids.shape}")

        # Identify valid tokens
        valid_mask = position_ids != -1
        if valid_mask.any():
            # Suggestion 3: Clamp Only Valid Entries
            max_pos = getattr(attn_data.position_encoder, 'max_position_embeddings', 2048)
            position_ids_safe = position_ids.clone()
            position_ids_safe[valid_mask] = position_ids_safe[valid_mask].clamp(0, max_pos - 1)

            # Compute RoPE on the full batch (includes padded values)
            queries_rope, keys_rope = attn_data.position_encoder.adjusted_qk(
                queries, keys, position_ids_safe
            )

            # Suggestion 4: Skip RoPE When No Valid Tokens (Optimized assignment)
            if valid_mask.all():
                queries = queries_rope
                keys = keys_rope
            else:
                # Keep original (unrotated) values at padded positions
                mask_q = valid_mask.unsqueeze(-1).unsqueeze(-1)  # shape [B, T, 1, 1]
                queries = torch.where(mask_q, queries_rope, queries)
                keys    = torch.where(mask_q, keys_rope, keys)

    return (
        queries.permute(0, 2, 1, 3),  # Suggestion 5: Use reshape/permute (transpose is equivalent here) -> Keep transpose for clarity
        keys.permute(0, 2, 1, 3),
        values.permute(0, 2, 1, 3)
    )


<<<<<<< HEAD


=======
>>>>>>> ddb4be2c
def forward_ring(
    self,
    x, # This 'x' might be a tuple (tensor, cache_state) from the previous layer if use_cache=True
    *,
    mask=None,
    position_ids=None,
    past_key_value_state=None,
    use_cache=False,
    is_causal_mask=False,
    attn_algorithm=None, # Keep standard attn args
    distributed_strategy: Optional[DistributedStrategy] = None,
):
<<<<<<< HEAD
    # If x is a tuple (result of previous layer with use_cache=True), unpack it
    input_tensor = x[0] if isinstance(x, tuple) else x
    # Note: We might need the past_key_value_state from x[1] if applicable,
    # but RingAttention doesn't use it internally yet. The 'past_key_value_state'
    # argument passed to this function is likely the one intended anyway.

    if isinstance(distributed_strategy, RingAttentionStrategy):
        # --- RING ATTENTION PATH ---
        rank = dist.get_rank() if dist.is_initialized() else 0
        # Call _forward_ring_attention with the actual tensor
        output_ring = self._forward_ring_attention(
            input_tensor, # Pass the unpacked tensor
            mask=mask,
            position_ids=position_ids,
            past_key_value_state=past_key_value_state, # Ring doesn't use this internally
            use_cache=use_cache, # Pass the original flag to determine return structure
            is_causal_mask=is_causal_mask,
            strategy=distributed_strategy,
            rank=rank,
        )
        # _forward_ring_attention returns x_output or (x_output, None) based on use_cache
        return output_ring # Return whatever _forward_ring_attention returned

    else:
        # --- STANDARD ATTENTION PATH (Non-Ring) ---
        # Standard path expects the tensor input directly
        self_attn_past_key_value = past_key_value_state

        # MHA and Add&Norm
        residual = input_tensor # Use the unpacked tensor
        x_norm = self.ln(input_tensor) # Use the unpacked tensor
        attn_output = self.attn(
            q=x_norm,
            mask=mask,
            position_ids=position_ids,
            attn_algorithm=attn_algorithm,
            past_key_value_state=self_attn_past_key_value,
            use_cache=use_cache,
            is_self=True,
            is_causal_mask=is_causal_mask,
        )
        cache = None
        if use_cache:
            x_attn, cache = attn_output
        else:
            x_attn = attn_output

        if hasattr(self, 'dropout') and self.config.p_dropout != 0:
            x_attn = self.dropout(x_attn)
        # Residual connection
        x = x_attn + residual # Use residual derived from input_tensor

        # FF and Add&Norm
        residual = x # Use the result from the attention block
        x_ff = self.ff_ln(x) # Use the result from the attention block
        x_ff = self.ff_sub_layer(x_ff)
        if hasattr(self, 'dropout') and self.config.p_dropout != 0:
            x_ff = self.dropout(x_ff)
        # Another residual
        x = x_ff + residual # Use residual from the attention block

        return (x, cache) if use_cache else x

=======
    # Suggestion 2: Cache rank (Assuming self.rank is added in LLaMABlock.__init__)
    # rank = self.rank # If cached
    x, cache = self._forward_ring_attention( # Suggestion 7: Drop third return value
        x,
        mask=mask,
        position_ids=position_ids,
        past_key_value_state=past_key_value_state,
        use_cache=use_cache,
        is_causal_mask=is_causal_mask,
        strategy=distributed_strategy,
        # verbosity=0, # Suggestion 6: Remove verbosity
        )

    return (x, cache) if use_cache else x
>>>>>>> ddb4be2c


def _forward_ring_attention(
    self,
    x,
    *,
    mask,
    position_ids,
    past_key_value_state,
    use_cache,
    is_causal_mask,
<<<<<<< HEAD
    strategy, # Keep strategy
    rank=0,
):
    residual = x
    
    # Apply LayerNorm locally
    x_norm_local = self.ln(x) 

    ring_helper = RingAttentionHelper(
        attn_module=self.attn,
        strategy=strategy,
        llama_block=self,
        use_cache=False, # Ring helper doesn't support cache internally
        ff=self.ff_sub_layer,              # Match engine args (though engine is removed)
        ff_norm=self.ff_ln,                # Match engine args (though engine is removed)
    )

    correct_valid_len = strategy._local_valid_len # Use the strategy's valid length

    # Call the helper's forward, which now returns only the tensor output
    x_output = ring_helper.forward(
        x_norm_local, # Pass the local normalized tensor
=======
    strategy,
    # verbosity: int, # Suggestion 6: Remove verbosity
):
    residual = x
    x_norm_local = self.ln(x)

    # Suggestion 8: Inline _local_valid_len (already effectively done)
    # Assuming strategy object has _local_valid_len computed based on input x
    correct_valid_len = strategy._local_valid_len # Keep as is

    # Suggestion 1: Keep helper creation here as strategy is needed
    # Note: The provided llama.py initializes self.ring_helper incorrectly.
    # This assumes a correct RingAttentionHelper instance is created/available.
    x, cache, _ = self.ring_helper.forward(
        x_norm_local,
>>>>>>> ddb4be2c
        mask=mask,
        strategy=strategy,
        position_ids=position_ids,
        past_key_value_state=past_key_value_state, # Usually None for ring?
        is_causal_mask=is_causal_mask,
        valid_len=correct_valid_len, # Pass the calculated valid length
        residual=residual,
    )
<<<<<<< HEAD

    # Cache handling: Ring attention path currently doesn't manage KV cache
    # If caching is needed with RingAttention, it would require adjustments
    # potentially outside the ring_helper itself.
    cache = None # Explicitly set cache to None for ring path

    # Return structure depends on use_cache flag passed to the main forward method
    if use_cache:
        # Even though ring doesn't produce a cache, return None to match signature
        return x_output, cache
    else:
        return x_output
=======
    return x, cache # Suggestion 7: Drop third return value
>>>>>>> ddb4be2c
<|MERGE_RESOLUTION|>--- conflicted
+++ resolved
@@ -76,12 +76,6 @@
         values.permute(0, 2, 1, 3)
     )
 
-
-<<<<<<< HEAD
-
-
-=======
->>>>>>> ddb4be2c
 def forward_ring(
     self,
     x, # This 'x' might be a tuple (tensor, cache_state) from the previous layer if use_cache=True
@@ -94,75 +88,11 @@
     attn_algorithm=None, # Keep standard attn args
     distributed_strategy: Optional[DistributedStrategy] = None,
 ):
-<<<<<<< HEAD
     # If x is a tuple (result of previous layer with use_cache=True), unpack it
     input_tensor = x[0] if isinstance(x, tuple) else x
-    # Note: We might need the past_key_value_state from x[1] if applicable,
-    # but RingAttention doesn't use it internally yet. The 'past_key_value_state'
-    # argument passed to this function is likely the one intended anyway.
 
-    if isinstance(distributed_strategy, RingAttentionStrategy):
-        # --- RING ATTENTION PATH ---
-        rank = dist.get_rank() if dist.is_initialized() else 0
-        # Call _forward_ring_attention with the actual tensor
-        output_ring = self._forward_ring_attention(
-            input_tensor, # Pass the unpacked tensor
-            mask=mask,
-            position_ids=position_ids,
-            past_key_value_state=past_key_value_state, # Ring doesn't use this internally
-            use_cache=use_cache, # Pass the original flag to determine return structure
-            is_causal_mask=is_causal_mask,
-            strategy=distributed_strategy,
-            rank=rank,
-        )
-        # _forward_ring_attention returns x_output or (x_output, None) based on use_cache
-        return output_ring # Return whatever _forward_ring_attention returned
-
-    else:
-        # --- STANDARD ATTENTION PATH (Non-Ring) ---
-        # Standard path expects the tensor input directly
-        self_attn_past_key_value = past_key_value_state
-
-        # MHA and Add&Norm
-        residual = input_tensor # Use the unpacked tensor
-        x_norm = self.ln(input_tensor) # Use the unpacked tensor
-        attn_output = self.attn(
-            q=x_norm,
-            mask=mask,
-            position_ids=position_ids,
-            attn_algorithm=attn_algorithm,
-            past_key_value_state=self_attn_past_key_value,
-            use_cache=use_cache,
-            is_self=True,
-            is_causal_mask=is_causal_mask,
-        )
-        cache = None
-        if use_cache:
-            x_attn, cache = attn_output
-        else:
-            x_attn = attn_output
-
-        if hasattr(self, 'dropout') and self.config.p_dropout != 0:
-            x_attn = self.dropout(x_attn)
-        # Residual connection
-        x = x_attn + residual # Use residual derived from input_tensor
-
-        # FF and Add&Norm
-        residual = x # Use the result from the attention block
-        x_ff = self.ff_ln(x) # Use the result from the attention block
-        x_ff = self.ff_sub_layer(x_ff)
-        if hasattr(self, 'dropout') and self.config.p_dropout != 0:
-            x_ff = self.dropout(x_ff)
-        # Another residual
-        x = x_ff + residual # Use residual from the attention block
-
-        return (x, cache) if use_cache else x
-
-=======
-    # Suggestion 2: Cache rank (Assuming self.rank is added in LLaMABlock.__init__)
-    # rank = self.rank # If cached
     x, cache = self._forward_ring_attention( # Suggestion 7: Drop third return value
-        x,
+        input_tensor,
         mask=mask,
         position_ids=position_ids,
         past_key_value_state=past_key_value_state,
@@ -173,8 +103,6 @@
         )
 
     return (x, cache) if use_cache else x
->>>>>>> ddb4be2c
-
 
 def _forward_ring_attention(
     self,
@@ -185,30 +113,6 @@
     past_key_value_state,
     use_cache,
     is_causal_mask,
-<<<<<<< HEAD
-    strategy, # Keep strategy
-    rank=0,
-):
-    residual = x
-    
-    # Apply LayerNorm locally
-    x_norm_local = self.ln(x) 
-
-    ring_helper = RingAttentionHelper(
-        attn_module=self.attn,
-        strategy=strategy,
-        llama_block=self,
-        use_cache=False, # Ring helper doesn't support cache internally
-        ff=self.ff_sub_layer,              # Match engine args (though engine is removed)
-        ff_norm=self.ff_ln,                # Match engine args (though engine is removed)
-    )
-
-    correct_valid_len = strategy._local_valid_len # Use the strategy's valid length
-
-    # Call the helper's forward, which now returns only the tensor output
-    x_output = ring_helper.forward(
-        x_norm_local, # Pass the local normalized tensor
-=======
     strategy,
     # verbosity: int, # Suggestion 6: Remove verbosity
 ):
@@ -224,7 +128,6 @@
     # This assumes a correct RingAttentionHelper instance is created/available.
     x, cache, _ = self.ring_helper.forward(
         x_norm_local,
->>>>>>> ddb4be2c
         mask=mask,
         strategy=strategy,
         position_ids=position_ids,
@@ -233,19 +136,4 @@
         valid_len=correct_valid_len, # Pass the calculated valid length
         residual=residual,
     )
-<<<<<<< HEAD
-
-    # Cache handling: Ring attention path currently doesn't manage KV cache
-    # If caching is needed with RingAttention, it would require adjustments
-    # potentially outside the ring_helper itself.
-    cache = None # Explicitly set cache to None for ring path
-
-    # Return structure depends on use_cache flag passed to the main forward method
-    if use_cache:
-        # Even though ring doesn't produce a cache, return None to match signature
-        return x_output, cache
-    else:
-        return x_output
-=======
-    return x, cache # Suggestion 7: Drop third return value
->>>>>>> ddb4be2c
+    return x, cache # Suggestion 7: Drop third return value