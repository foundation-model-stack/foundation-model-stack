--- conflicted
+++ resolved
@@ -385,13 +385,7 @@
             **attn_kwargs,
         )
 
-<<<<<<< HEAD
         output = gather_outputs(output, last_n_tokens, **attn_kwargs)
-
-=======
-        if last_n_tokens > 0 and output.shape[1] >= last_n_tokens:
-            output = output[:, -last_n_tokens:, :]
->>>>>>> f32da240
         preds = self.head(output)
         preds = preds / self.config.logits_scaling
 
