--- conflicted
+++ resolved
@@ -516,21 +516,10 @@
 )
 
 # BERT for Masked Language
-<<<<<<< HEAD
-_bert_base_config = RoBERTaConfig(
-    src_vocab_size=30522,
-    pad_id=0,
-)
+_bert_base_config = RoBERTaConfig(src_vocab_size=30522, pad_id=0, pos_emb="bert")
 
 # BERT for 2-Class Classification
 _bert_base_classification_config_dict = copy.copy(_bert_base_config.__dict__)
-_bert_base_classification_config_dict["pooling"] = True
-=======
-_bert_base_config = RoBERTaConfig(src_vocab_size=30522, pad_id=0, pos_emb="bert")
-
-# BERT for 2-Class Classification
-_bert_base_classification_config_dict = copy.copy(_bert_base_config.__dict__)
->>>>>>> 68fd207c
 _bert_base_classification_config = RoBERTaClassificationConfig(
     **_bert_base_classification_config_dict, num_classes=2
 )
@@ -686,26 +675,19 @@
 )
 
 
-<<<<<<< HEAD
-def _bert_hf_to_fms_names(hf_sd: Mapping[str, Any], **kwargs) -> Mapping[Any, Any]:
-=======
 def _bert_hf_to_fms_names(
     hf_sd: Mapping[str, Any], model_config: Optional[RoBERTaConfig] = None, **kwargs
 ) -> Mapping[Any, Any]:
->>>>>>> 68fd207c
     replacements = [
         (r"^bert.embeddings.word_embeddings.weight", "base_model.embedding.weight"),
         (
             r"^bert.embeddings.position_embeddings.weight",
             "base_model.position_embedding.weight",
         ),
-<<<<<<< HEAD
-=======
         (
             r"^bert.embeddings.token_type_embeddings.weight",
             "base_model.token_type_embeddings.weight",
         ),
->>>>>>> 68fd207c
         (r"^bert.embeddings.LayerNorm", "base_model.enc_norm"),
         (r"^bert.encoder.layer", "base_model.layers"),
         (r"attention\.output\.LayerNorm", "ln"),
@@ -716,16 +698,6 @@
         (r"attention\.output\.dense", "attn.dense"),
         (r"intermediate\.dense", "ff_sub_layer.w1"),
         (r"output\.dense", "ff_sub_layer.w2"),
-<<<<<<< HEAD
-        (r"^cls\.predictions\.transform\.dense", "classification_head.dense"),
-        (r"^cls\.predictions\.transform\.LayerNorm", "classification_head.ln"),
-        (r"^cls\.predictions\.decoder", "classification_head.head"),
-        (r"^cls\.predictions\.bias", "classification_head.head.bias"),
-        (r"gamma", "weight"),
-        (r"beta", "bias"),
-        (r"^bert.pooler.dense", "classification_head.pooler_linear"),
-    ]
-=======
         (r"gamma", "weight"),
         (r"beta", "bias"),
     ]
@@ -745,7 +717,6 @@
                 (r"^cls\.predictions\.bias", "classification_head.head.bias"),
             ]
         )
->>>>>>> 68fd207c
     new_sd = {}
     for name, param in hf_sd.items():
         new_name = name
@@ -778,20 +749,10 @@
 )
 
 # BERT adapters
-<<<<<<< HEAD
-serialization.register_adapter(
-    _bert_name, "hf", ["bert_hf_to_fms_names", "weight_fusion"]
-)
-=======
 serialization.register_adapter(_bert_name, "hf", ["hf_to_fms_names", "weight_fusion"])
->>>>>>> 68fd207c
 serialization.register_adapter(
     _bert_name, "fms.pre0.0.6", ["pre0.0.6_attn_unfused_to_fused", "weight_fusion"]
 )
 serialization.register_adapter(
-<<<<<<< HEAD
-    _bert_name + "_classification", "hf", ["bert_hf_to_fms_names", "weight_fusion"]
-=======
     _bert_name + "_classification", "hf", ["hf_to_fms_names", "weight_fusion"]
->>>>>>> 68fd207c
 )