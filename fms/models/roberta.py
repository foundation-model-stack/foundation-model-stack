import math
import re
from dataclasses import dataclass
from typing import Any, Mapping, Optional, OrderedDict

import torch
import torch.nn as nn

from fms import models
from fms.distributed.strategy import DistributedStrategy, NoOpStrategy
from fms.modules.attention import MultiHeadAttention
from fms.modules.feedforward import FeedForwardBlock
from fms.modules.head import MLPClassificationHead
from fms.utils import serialization
from fms.utils.activation import str_to_activation
from fms.utils.config import ModelConfig


@dataclass
class RoBERTaConfig(ModelConfig):
    src_vocab_size: int = 50265
    emb_dim: int = 768
    nheads: int = 12
    nlayers: int = 12
    pad_id: int = 1
    hidden_grow_factor: float = 4.0
    activation_fn: str = "gelu"
    classifier_activation_fn: str = "tanh"
    max_pos: int = 512
    p_dropout: float = 0.1
    multiquery_attn: bool = False
    norm_eps: float = 1e-12
    tie_heads: bool = False


class RoBERTaBlock(nn.Module):
    def __init__(self, config: RoBERTaConfig):
        super().__init__()
        self.config = config

        self.ln = nn.LayerNorm(self.config.emb_dim, self.config.norm_eps)
        self.ff_ln = nn.LayerNorm(self.config.emb_dim, self.config.norm_eps)

        self.attn = MultiHeadAttention(
            self.config.emb_dim,
            self.config.emb_dim // self.config.nheads,
            self.config.emb_dim // self.config.nheads,
            self.config.nheads,
            kvheads=1 if self.config.multiquery_attn else self.config.nheads,
            p_dropout=self.config.p_dropout,
            use_bias=True,
        )

        self.ff_sub_layer = FeedForwardBlock(
            self.config.emb_dim,
            hidden_grow_factor=self.config.hidden_grow_factor,
            activation_fn=str_to_activation(self.config.activation_fn),
            p_dropout=self.config.p_dropout,
            use_bias=True,
        )

        if self.config.p_dropout != 0:
            self.dropout = nn.Dropout(self.config.p_dropout)

    def forward(
        self,
        x: torch.Tensor,
        *,
        mask: Optional[torch.Tensor] = None,
        attn_algorithm: Optional[str] = None,
    ):
        # first we do MHA
        residual = x
        # self attention
        x = self.attn(
            q=x,
            mask=mask,
            attn_algorithm=attn_algorithm,
            is_self=True,
            is_causal_mask=False,
        )

        if self.config.p_dropout != 0:
            x = self.dropout(x)

        # residual connection
        x = x + residual
        # post ln
        x = self.ln(x)

        # then we do FF and Add&Norm
        residual = x
        x = self.ff_sub_layer(x)

        if self.config.p_dropout != 0:
            x = self.dropout(x)

        # another residual
        x = x + residual
        x = self.ff_ln(x)

        return x


class RoBERTaHeadless(nn.Module):
    def __init__(
        self, config: RoBERTaConfig, distributed_strategy: DistributedStrategy
    ):
        super().__init__()
        self.config = config
        self.distributed_strategy = distributed_strategy

        self.layers = nn.ModuleList(
            [
                self.distributed_strategy.distribute_layer(RoBERTaBlock(self.config), i)
                for i in range(self.config.nlayers)
            ]
        )

        # RoBERTa embeddings don't support TP as in many cases, the vocab size is not divisible by the world size
        self.embedding = self.distributed_strategy.distribute_module(
            nn.Embedding(self.config.src_vocab_size, self.config.emb_dim),
            final_layers=True,
        )

        self.position_embedding = self.distributed_strategy.distribute_module(
            nn.Embedding(self.config.max_pos, self.config.emb_dim),
            final_layers=True,
        )

        self.enc_norm = self.distributed_strategy.distribute_module(
            nn.LayerNorm(self.config.emb_dim, eps=self.config.norm_eps),
            final_layers=True,
        )

        if self.config.p_dropout:
            self.dropout = nn.Dropout(self.config.p_dropout)

    def reset_parameters(self):
        for layer in ["embedding", "position_embedding"]:
            nn.init.normal_(
                getattr(self, layer).weight,
                mean=0.0,
                std=self.config.emb_dim**-0.5,
            )
        for layer in self.layers:
            for sublayer in ["ln", "ff_ln", "attn", "ff_sub_layer"]:
                getattr(layer, sublayer).reset_parameters()
        self.enc_norm.reset_parameters()

    def forward(
        self,
        x: torch.Tensor,
        mask: Optional[torch.Tensor] = None,
        position_ids: Optional[torch.Tensor] = None,
        attn_algorithm: Optional[str] = None,
    ):
        if mask is None:
            if x is None:
                raise ValueError("cannot create a mask when x is None")
            pad_id: int = self.config.pad_id
            is_pad = x == pad_id
            mask = is_pad.unsqueeze(-1) == is_pad.unsqueeze(-2)

        x_emb = self.embedding(x)

        # if pad_id exists
        #   is_pad will be a BoolTensor
        #   otherwise pad_id will not be taken into account
        if self.config.pad_id is None:
            is_pad = torch.zeros_like(x, dtype=bool, device=x.device)
        else:
            is_pad = x == self.config.pad_id

        if position_ids is None:
            position_ids = ((~is_pad).cumsum(1) - 1).clamp(min=0)

        # look up position embeddings
        position_out = self.position_embedding(position_ids)

        # zero out the associated position embeddings
        if self.config.pad_id is not None:
            position_out = position_out.mul(~is_pad.unsqueeze(-1))

        # perform absolute position embedding
        x = x_emb + position_out

        # layer norm
        x = self.enc_norm(x)

        # add dropout
        if self.config.p_dropout:
            x = self.dropout(x)

        # layers
        for layer in self.layers:
            x = layer(x, mask=mask, attn_algorithm=attn_algorithm)

        return x


class RoBERTa(nn.Module):
    def __init__(
        self,
        config: Optional[RoBERTaConfig] = None,
        distributed_strategy: DistributedStrategy = NoOpStrategy,
        **kwargs,
    ):
        super(RoBERTa, self).__init__()
        if config is not None:
            self.config = config
        else:
            self.config = RoBERTaConfig()
        self.config = self.config.updated(**kwargs)
        self.distributed_strategy = distributed_strategy

        self.base_model = RoBERTaHeadless(self.config, self.distributed_strategy)

        # The head does not get TP-Wrapped as in many cases the vocab_size will not be divisible by the world size
        self.classification_head = self.distributed_strategy.distribute_module(
            MLPClassificationHead(
                self.config.emb_dim,
                # number of classes is vocab size as this is predicting a masked token
                num_classes=self.config.src_vocab_size,
                activation_fn=str_to_activation(self.config.activation_fn),
                layer_norm=nn.LayerNorm(self.config.emb_dim, self.config.norm_eps),
                dropout=self.config.p_dropout,
            ),
            final_layers=True,
        )

        # this model ties weights, so we tie here
        if self.config.tie_heads:
            self.classification_head.head.weight = self.base_model.embedding.weight

    def forward(
        self,
        x: torch.Tensor,
        mask: Optional[torch.Tensor] = None,
        position_ids: Optional[torch.Tensor] = None,
        attn_algorithm: Optional[str] = None,
    ):
        # run through the encoder layers
        x = self.base_model(
            x, mask=mask, position_ids=position_ids, attn_algorithm=attn_algorithm
        )

        # run through classification head and project to vocab space
        x = self.classification_head(x)
        return x

    @classmethod
    def from_config(cls, config: RoBERTaConfig) -> "RoBERTa":
        return cls(config)

    def get_config(self) -> RoBERTaConfig:
        return self.config

    def reset_parameters(self):
        self.base_model.reset_parameters()
        if self.config.tie_heads:
            self.classification_head.head.bias.data.zero_()
        else:
            self.classification_head.head.weight.data.normal_(
                0,
                1
                / math.sqrt(
                    math.sqrt(self.config.emb_dim * self.config.src_vocab_size)
                ),
            )


# a micro llama model to use with a char-level tokenizer
_micro_char_config = RoBERTaConfig(
    emb_dim=192, nheads=4, nlayers=5, max_pos=1024, src_vocab_size=256
)

_base_config = RoBERTaConfig()

_architecture_name = "roberta"


def _roberta_factory_factory(config):
    def factory(**kwargs):
        return RoBERTa(config, **kwargs)

    return factory


models.register_model(
    _architecture_name, "micro", _roberta_factory_factory(_micro_char_config)
)
models.register_model(
    _architecture_name, "base", _roberta_factory_factory(_base_config)
)

<<<<<<< HEAD
__v0_0_4_adapter = serialization.simple_mapping_adapter(
    [serialization._legacy_attn_unfused_to_fused_weight_conversion]
)
=======
_convert_to_fused_qkv = serialization._legacy_attn_unfused_to_fused_adapter
>>>>>>> 71dbc2ce


def _hf_sd_to_fms_sd(hf_sd: Mapping[Any, Any]) -> Mapping[Any, Any]:
    replacements = [
        (r"^roberta.embeddings.word_embeddings.weight", "base_model.embedding.weight"),
        (
            r"^roberta.embeddings.position_embeddings.weight",
            "base_model.position_embedding.weight",
        ),
        (r"^roberta.embeddings.LayerNorm", "base_model.enc_norm"),
        (r"^roberta.encoder.layer", "base_model.layers"),
        (r"attention\.output\.LayerNorm", "ln"),
        (r"output\.LayerNorm", "ff_ln"),
        (r"attention\.self\.key", "attn.key"),
        (r"attention\.self\.value", "attn.value"),
        (r"attention\.self\.query", "attn.query"),
        (r"attention\.output\.dense", "attn.dense"),
        (r"intermediate\.dense", "ff_sub_layer.w1"),
        (r"output\.dense", "ff_sub_layer.w2"),
        (r"^lm_head\.dense", "classification_head.dense"),
        (r"^lm_head\.layer_norm", "classification_head.ln"),
        (r"^lm_head\.decoder", "classification_head.head"),
    ]
    new_sd = {}
    for name, param in hf_sd.items():
        new_name = name
        for pattern, repl in replacements:
            new_name = re.sub(pattern, repl, new_name)
        new_sd[new_name] = param

        # hf always has the first 2 spots set, we need to remove them as they are not used
        if name == "roberta.embeddings.position_embeddings.weight":
            new_sd[new_name] = new_sd[new_name][2:]

<<<<<<< HEAD
    fused_sd = __v0_0_4_adapter(new_sd)
=======
    fused_sd = _convert_to_fused_qkv(new_sd)
>>>>>>> 71dbc2ce

    return fused_sd


serialization.register_adapter("roberta", "hf", _hf_sd_to_fms_sd)
<<<<<<< HEAD
serialization.register_adapter("roberta", "fms.v0.0.4", __v0_0_4_adapter)
=======
serialization.register_adapter("roberta", "fms.pre0.0.6", _convert_to_fused_qkv)
>>>>>>> 71dbc2ce
<|MERGE_RESOLUTION|>--- conflicted
+++ resolved
@@ -294,13 +294,7 @@
     _architecture_name, "base", _roberta_factory_factory(_base_config)
 )
 
-<<<<<<< HEAD
-__v0_0_4_adapter = serialization.simple_mapping_adapter(
-    [serialization._legacy_attn_unfused_to_fused_weight_conversion]
-)
-=======
 _convert_to_fused_qkv = serialization._legacy_attn_unfused_to_fused_adapter
->>>>>>> 71dbc2ce
 
 
 def _hf_sd_to_fms_sd(hf_sd: Mapping[Any, Any]) -> Mapping[Any, Any]:
@@ -335,18 +329,10 @@
         if name == "roberta.embeddings.position_embeddings.weight":
             new_sd[new_name] = new_sd[new_name][2:]
 
-<<<<<<< HEAD
-    fused_sd = __v0_0_4_adapter(new_sd)
-=======
     fused_sd = _convert_to_fused_qkv(new_sd)
->>>>>>> 71dbc2ce
 
     return fused_sd
 
 
 serialization.register_adapter("roberta", "hf", _hf_sd_to_fms_sd)
-<<<<<<< HEAD
-serialization.register_adapter("roberta", "fms.v0.0.4", __v0_0_4_adapter)
-=======
-serialization.register_adapter("roberta", "fms.pre0.0.6", _convert_to_fused_qkv)
->>>>>>> 71dbc2ce
+serialization.register_adapter("roberta", "fms.pre0.0.6", _convert_to_fused_qkv)