import copy
import math
import re
from dataclasses import dataclass
from typing import Any, Mapping, Optional

import torch
import torch.nn as nn

from fms import models
from fms.distributed.strategy import DistributedStrategy, NoOpStrategy
from fms.modules.attention import MultiHeadAttention
from fms.modules.feedforward import FeedForwardBlock
from fms.modules.head import MLPClassificationHead
from fms.utils import serialization
from fms.utils.activation import str_to_activation
from fms.utils.config import ModelConfig


@dataclass
class RoBERTaConfig(ModelConfig):
    src_vocab_size: int = 50265
    emb_dim: int = 768
    nheads: int = 12
    nlayers: int = 12
    pad_id: int = 1
    hidden_grow_factor: float = 4.0
    activation_fn: str = "gelu"
    classifier_activation_fn: str = "tanh"
    max_pos: int = 512
    p_dropout: float = 0.1
    multiquery_attn: bool = False
    norm_eps: float = 1e-12
    tie_heads: bool = False
<<<<<<< HEAD
    pooling: bool = False


@dataclass
class RoBERTaClassificationConfig(RoBERTaConfig):
    num_classes: int = 2
=======
    linear_config: Optional[Mapping[str, Any]] = None
    fused_weights: bool = True
>>>>>>> 9ebe3f6b


class RoBERTaBlock(nn.Module):
    def __init__(self, config: RoBERTaConfig):
        super().__init__()
        self.config = config

        self.ln = nn.LayerNorm(self.config.emb_dim, self.config.norm_eps)
        self.ff_ln = nn.LayerNorm(self.config.emb_dim, self.config.norm_eps)

        self.attn = MultiHeadAttention(
            self.config.emb_dim,
            self.config.emb_dim // self.config.nheads,
            self.config.emb_dim // self.config.nheads,
            self.config.nheads,
            kvheads=1 if self.config.multiquery_attn else self.config.nheads,
            p_dropout=self.config.p_dropout,
            use_bias=True,
            fused=self.config.fused_weights,
            linear_config=self.config.linear_config,
        )

        self.ff_sub_layer = FeedForwardBlock(
            self.config.emb_dim,
            hidden_grow_factor=self.config.hidden_grow_factor,
            activation_fn=str_to_activation(self.config.activation_fn),
            p_dropout=self.config.p_dropout,
            use_bias=True,
            linear_config=self.config.linear_config,
        )

        if self.config.p_dropout != 0:
            self.dropout = nn.Dropout(self.config.p_dropout)

    def forward(
        self,
        x: torch.Tensor,
        *,
        mask: Optional[torch.Tensor] = None,
        attn_algorithm: Optional[str] = None,
    ):
        # first we do MHA
        residual = x
        # self attention
        x = self.attn(
            q=x,
            mask=mask,
            attn_algorithm=attn_algorithm,
            is_self=True,
            is_causal_mask=False,
        )

        # if self.config.p_dropout != 0:
        #    x = self.dropout(x)

        # residual connection
        x = x + residual
        # post ln
        x = self.ln(x)

        # then we do FF and Add&Norm
        residual = x
        x = self.ff_sub_layer(x)

        # if self.config.p_dropout != 0:
        #     x = self.dropout(x)

        # another residual
        x = x + residual
        x = self.ff_ln(x)

        return x


class RoBERTaHeadless(nn.Module):
    def __init__(
        self, config: RoBERTaConfig, distributed_strategy: DistributedStrategy
    ):
        super().__init__()
        self.config = config
        self.distributed_strategy = distributed_strategy

        self.layers = nn.ModuleList(
            [
                self.distributed_strategy.distribute_layer(RoBERTaBlock(self.config), i)
                for i in range(self.config.nlayers)
            ]
        )

        # RoBERTa embeddings don't support TP as in many cases, the vocab size is not divisible by the world size
        self.embedding = self.distributed_strategy.distribute_module(
            nn.Embedding(self.config.src_vocab_size, self.config.emb_dim),
            final_layers=True,
        )

        self.position_embedding = self.distributed_strategy.distribute_module(
            nn.Embedding(self.config.max_pos, self.config.emb_dim),
            final_layers=True,
        )

        self.enc_norm = self.distributed_strategy.distribute_module(
            nn.LayerNorm(self.config.emb_dim, eps=self.config.norm_eps),
            final_layers=True,
        )

        if self.config.p_dropout:
            self.dropout = nn.Dropout(self.config.p_dropout)

    def reset_parameters(self):
        for layer in ["embedding", "position_embedding"]:
            nn.init.normal_(
                getattr(self, layer).weight,
                mean=0.0,
                std=self.config.emb_dim**-0.5,
            )
        for layer in self.layers:
            for sublayer in ["ln", "ff_ln", "attn", "ff_sub_layer"]:
                getattr(layer, sublayer).reset_parameters()
        self.enc_norm.reset_parameters()

    def forward(
        self,
        x: torch.Tensor,
        mask: Optional[torch.Tensor] = None,
        position_ids: Optional[torch.Tensor] = None,
        attn_algorithm: Optional[str] = None,
    ):
        # if mask is None:
        #     if x is None:
        #         raise ValueError("cannot create a mask when x is None")
        #     pad_id: int = self.config.pad_id
        #     is_pad = x == pad_id
        #     mask = is_pad.unsqueeze(-1) == is_pad.unsqueeze(-2)

        x_emb = self.embedding(x)

        # if pad_id exists
        #   is_pad will be a BoolTensor
        #   otherwise pad_id will not be taken into account
        if self.config.pad_id is None:
            is_pad = torch.zeros_like(x, dtype=bool, device=x.device)
        else:
            is_pad = x == self.config.pad_id

        if position_ids is None:
            position_ids = ((~is_pad).cumsum(1) - 1).clamp(min=0)

        # look up position embeddings
        position_out = self.position_embedding(position_ids)

        # zero out the associated position embeddings
        if self.config.pad_id is not None:
            position_out = position_out.mul(~is_pad.unsqueeze(-1))

        # perform absolute position embedding
        x = x_emb + position_out

        # layer norm
        x = self.enc_norm(x)

        # add dropout
        # if self.config.p_dropout:
        #     x = self.dropout(x)

        # layers
        for layer in self.layers:
            x = layer(x, mask=mask, attn_algorithm=attn_algorithm)

        return x


class RoBERTa(nn.Module):
    def __init__(
        self,
        config: Optional[RoBERTaConfig] = None,
        distributed_strategy: DistributedStrategy = NoOpStrategy,
        **kwargs,
    ):
        super(RoBERTa, self).__init__()
        if config is not None:
            self.config = config
        else:
            self.config = RoBERTaConfig()
        self.config = self.config.updated(**kwargs)
        self.distributed_strategy = distributed_strategy

        self.base_model = RoBERTaHeadless(self.config, self.distributed_strategy)

        # The head does not get TP-Wrapped as in many cases the vocab_size will not be divisible by the world size
        self.classification_head = self.distributed_strategy.distribute_module(
            MLPClassificationHead(
                self.config.emb_dim,
                # number of classes is vocab size as this is predicting a masked token
                num_classes=self.config.src_vocab_size,
                activation_fn=str_to_activation(self.config.activation_fn),
                layer_norm=nn.LayerNorm(self.config.emb_dim, self.config.norm_eps),
                dropout=self.config.p_dropout,
                apply_pooling_fn=self.config.pooling,
                pooling_fn_act=str_to_activation(self.config.classifier_activation_fn),
            ),
            final_layers=True,
        )

        # this model ties weights, so we tie here
        if self.config.tie_heads:
            self.classification_head.head.weight = self.base_model.embedding.weight

    def forward(
        self,
        x: torch.Tensor,
        mask: Optional[torch.Tensor] = None,
        position_ids: Optional[torch.Tensor] = None,
        attn_algorithm: Optional[str] = None,
    ):
        # run through the encoder layers
        x = self.base_model(
            x, mask=mask, position_ids=position_ids, attn_algorithm=attn_algorithm
        )

        # run through classification head and project to vocab space
        x = self.classification_head(x)
        return x

    @classmethod
    def from_config(cls, config: RoBERTaConfig) -> "RoBERTa":
        return cls(config)

    def get_config(self) -> RoBERTaConfig:
        return self.config

    def reset_parameters(self):
        self.base_model.reset_parameters()
        if self.config.tie_heads:
            self.classification_head.head.bias.data.zero_()
        else:
            self.classification_head.head.weight.data.normal_(
                0,
                1
                / math.sqrt(
                    math.sqrt(self.config.emb_dim * self.config.src_vocab_size)
                ),
            )

    def post_init(self):
        # This function is called in `get_model` after the model is fully initalized in the correct device

        # if this model ties weights, so we tie here
        if self.config.tie_heads:
            # make sure you assign the non-meta weights to the meta parameter
            if self.classification_head.head.weight.device == torch.device("meta"):
                self.classification_head.head.weight = self.base_model.embedding.weight
            else:
                self.base_model.embedding.weight = self.classification_head.head.weight


class RoBERTaForClassification(nn.Module):
    def __init__(
        self,
        config: Optional[RoBERTaClassificationConfig] = None,
        distributed_strategy: DistributedStrategy = NoOpStrategy,
        **kwargs,
    ):
        super(RoBERTaForClassification, self).__init__()
        if config is not None:
            self.config = config
        else:
            self.config = RoBERTaClassificationConfig()
        self.config = self.config.updated(**kwargs)
        self.distributed_strategy = distributed_strategy

        self.base_model = RoBERTaHeadless(self.config, self.distributed_strategy)

        # The head does not get TP-Wrapped as in many cases the vocab_size will not be divisible by the world size
        self.classification_head = self.distributed_strategy.distribute_module(
            MLPClassificationHead(
                self.config.emb_dim,
                # number of classes is vocab size as this is predicting a masked token
                num_classes=self.config.num_classes,
                activation_fn=str_to_activation(self.config.activation_fn),
                layer_norm=nn.LayerNorm(self.config.emb_dim, self.config.norm_eps),
                dropout=self.config.p_dropout,
                apply_pooling_fn=self.config.pooling,
                pooling_fn_act=str_to_activation(self.config.classifier_activation_fn),
                dense_bias=True,
                head_bias=False,
            ),
            final_layers=True,
        )

    def forward(
        self,
        x: torch.Tensor,
        mask: Optional[torch.Tensor] = None,
        position_ids: Optional[torch.Tensor] = None,
        attn_algorithm: Optional[str] = None,
    ):
        # run through the encoder layers
        x = self.base_model(
            x, mask=mask, position_ids=position_ids, attn_algorithm=attn_algorithm
        )

        # run through classification head and project to vocab space
        x = self.classification_head(x)
        return x

    @classmethod
    def from_config(
        cls, config: RoBERTaClassificationConfig
    ) -> "RoBERTaForClassification":
        return cls(config)

    def get_config(self) -> RoBERTaClassificationConfig:
        return self.config

    def reset_parameters(self):
        self.base_model.reset_parameters()
        self.classification_head.head.weight.data.normal_(
            0,
            1 / math.sqrt(math.sqrt(self.config.emb_dim * self.config.src_vocab_size)),
        )


# a micro llama model to use with a char-level tokenizer
_micro_char_config = RoBERTaConfig(
    emb_dim=192, nheads=4, nlayers=5, max_pos=1024, src_vocab_size=256
)

_base_config = RoBERTaConfig(tie_heads=True, norm_eps=1e-5, p_dropout=0.1)

_bert_base_config = RoBERTaConfig(
    src_vocab_size=30522,
    pad_id=0,
)

_bert_base_classification_config_dict = copy.copy(_bert_base_config.__dict__)
_bert_base_classification_config_dict["pooling"] = True
_bert_base_classification_config = RoBERTaClassificationConfig(
    **_bert_base_classification_config_dict,
    num_classes=2,
)

_architecture_name = "roberta"


def _roberta_factory_factory(config):
    def factory(**kwargs):
        return RoBERTa(config, **kwargs)

    return factory


def _roberta_classification_factory_factory(config):
    def factory(**kwargs):
        return RoBERTaForClassification(config, **kwargs)

    return factory


models.register_model(
    _architecture_name, "micro", _roberta_factory_factory(_micro_char_config)
)
models.register_model(
    _architecture_name, "base", _roberta_factory_factory(_base_config)
)

<<<<<<< HEAD
models.register_model("bert", "base", _roberta_factory_factory(_bert_base_config))

models.register_model(
    "bert_classification",
    "base",
    _roberta_classification_factory_factory(_bert_base_classification_config),
)

_legacy_convert_to_fused_qkv = serialization._legacy_attn_unfused_to_fused_adapter
_convert_to_fused_qkv = serialization._attn_unfused_to_fused_adapter
=======
serialization.register_adapter_step(
    _architecture_name,
    "pre0.0.6_attn_unfused_to_fused",
    serialization._pre006_attn_adapter_step,
)


def _weight_fusion(
    input_sd: Mapping[str, Any], model_config: Optional[RoBERTaConfig] = None, **kwargs
) -> Mapping[str, Any]:
    has_fused_weights = True
    if model_config:
        if not model_config.fused_weights:
            has_fused_weights = False

    new_sd = input_sd
    if has_fused_weights:
        new_sd = serialization._attn_unfused_to_fused_step(new_sd)
    return new_sd
>>>>>>> 9ebe3f6b


serialization.register_adapter_step(_architecture_name, "weight_fusion", _weight_fusion)


def _hf_to_fms_names(hf_sd: Mapping[str, Any], **kwargs) -> Mapping[str, Any]:
    replacements = [
        (r"^roberta.embeddings.word_embeddings.weight", "base_model.embedding.weight"),
        (
            r"^roberta.embeddings.position_embeddings.weight",
            "base_model.position_embedding.weight",
        ),
        (r"^roberta.embeddings.LayerNorm", "base_model.enc_norm"),
        (r"^roberta.encoder.layer", "base_model.layers"),
        (r"attention\.output\.LayerNorm", "ln"),
        (r"output\.LayerNorm", "ff_ln"),
        (r"attention\.self\.key", "attn.in_proj.key"),
        (r"attention\.self\.value", "attn.in_proj.value"),
        (r"attention\.self\.query", "attn.in_proj.query"),
        (r"attention\.output\.dense", "attn.dense"),
        (r"intermediate\.dense", "ff_sub_layer.w1"),
        (r"output\.dense", "ff_sub_layer.w2"),
        (r"^lm_head\.dense", "classification_head.dense"),
        (r"^lm_head\.layer_norm", "classification_head.ln"),
        (r"^lm_head\.decoder", "classification_head.head"),
    ]
    new_sd = {}
    for name, param in hf_sd.items():
        new_name = name
        for pattern, repl in replacements:
            new_name = re.sub(pattern, repl, new_name)
        new_sd[new_name] = param

        # hf always has the first 2 spots set, we need to remove them as they are not used
        if name == "roberta.embeddings.position_embeddings.weight":
            new_sd[new_name] = new_sd[new_name][2:]

    return new_sd


serialization.register_adapter_step(
    _architecture_name, "hf_to_fms_names", _hf_to_fms_names
)

<<<<<<< HEAD
def _bert_hf_sd_to_fms_sd(hf_sd: Mapping[Any, Any]) -> Mapping[Any, Any]:
    replacements = [
        (r"^bert.embeddings.word_embeddings.weight", "base_model.embedding.weight"),
        (
            r"^bert.embeddings.position_embeddings.weight",
            "base_model.position_embedding.weight",
        ),
        (r"^bert.embeddings.LayerNorm", "base_model.enc_norm"),
        (r"^bert.encoder.layer", "base_model.layers"),
        (r"attention\.output\.LayerNorm", "ln"),
        (r"output\.LayerNorm", "ff_ln"),
        (r"attention\.self\.key", "attn.in_proj.key"),
        (r"attention\.self\.value", "attn.in_proj.value"),
        (r"attention\.self\.query", "attn.in_proj.query"),
        (r"attention\.output\.dense", "attn.dense"),
        (r"intermediate\.dense", "ff_sub_layer.w1"),
        (r"output\.dense", "ff_sub_layer.w2"),
        (r"^cls\.predictions\.transform\.dense", "classification_head.dense"),
        (r"^cls\.predictions\.transform\.LayerNorm", "classification_head.ln"),
        (r"^cls\.predictions\.decoder", "classification_head.head"),
        (r"^cls\.predictions\.bias", "classification_head.head.bias"),
        (r"gamma", "weight"),
        (r"beta", "bias"),
        (r"^bert.pooler.dense", "classification_head.pooler_linear"),
    ]
    new_sd = {}
    for name, param in hf_sd.items():
        new_name = name
        for pattern, repl in replacements:
            new_name = re.sub(pattern, repl, new_name)
        new_sd[new_name] = param

    fused_sd = _convert_to_fused_qkv(new_sd)

    return fused_sd


serialization.register_adapter("bert", "hf", _bert_hf_sd_to_fms_sd)
serialization.register_adapter("bert", "fms.pre0.0.6", _legacy_convert_to_fused_qkv)
serialization.register_adapter("bert_classification", "hf", _bert_hf_sd_to_fms_sd)
serialization.register_adapter(
    "bert_classification", "fms.pre0.0.6", _legacy_convert_to_fused_qkv
)
serialization.register_adapter("bert_classification", "aiu-fms", _convert_to_fused_qkv)
serialization.register_adapter("roberta", "hf", _hf_sd_to_fms_sd)
serialization.register_adapter("roberta", "fms.pre0.0.6", _legacy_convert_to_fused_qkv)
=======
serialization.register_adapter("roberta", "hf", ["hf_to_fms_names", "weight_fusion"])
serialization.register_adapter(
    "roberta", "fms.pre0.0.6", ["pre0.0.6_attn_unfused_to_fused", "weight_fusion"]
)
>>>>>>> 9ebe3f6b
<|MERGE_RESOLUTION|>--- conflicted
+++ resolved
@@ -32,18 +32,15 @@
     multiquery_attn: bool = False
     norm_eps: float = 1e-12
     tie_heads: bool = False
-<<<<<<< HEAD
+    linear_config: Optional[Mapping[str, Any]] = None
+    fused_weights: bool = True
     pooling: bool = False
 
 
 @dataclass
 class RoBERTaClassificationConfig(RoBERTaConfig):
     num_classes: int = 2
-=======
-    linear_config: Optional[Mapping[str, Any]] = None
-    fused_weights: bool = True
->>>>>>> 9ebe3f6b
-
+    
 
 class RoBERTaBlock(nn.Module):
     def __init__(self, config: RoBERTaConfig):
@@ -372,6 +369,13 @@
 
 _base_config = RoBERTaConfig(tie_heads=True, norm_eps=1e-5, p_dropout=0.1)
 
+_base_classification_config_dict = copy.copy(_base_config.__dict__)
+_base_classification_config_dict["pooling"] = True
+_base_classification_config = RoBERTaClassificationConfig(
+    **_base_classification_config_dict,
+    num_classes=2,
+)
+
 _bert_base_config = RoBERTaConfig(
     src_vocab_size=30522,
     pad_id=0,
@@ -401,27 +405,34 @@
     return factory
 
 
+
 models.register_model(
     _architecture_name, "micro", _roberta_factory_factory(_micro_char_config)
 )
 models.register_model(
     _architecture_name, "base", _roberta_factory_factory(_base_config)
 )
-
-<<<<<<< HEAD
+models.register_model(
+    "roberta_classification",
+    "base",
+    _roberta_classification_factory_factory(_base_classification_config),
+)
+
 models.register_model("bert", "base", _roberta_factory_factory(_bert_base_config))
-
 models.register_model(
     "bert_classification",
     "base",
     _roberta_classification_factory_factory(_bert_base_classification_config),
 )
 
-_legacy_convert_to_fused_qkv = serialization._legacy_attn_unfused_to_fused_adapter
-_convert_to_fused_qkv = serialization._attn_unfused_to_fused_adapter
-=======
+
 serialization.register_adapter_step(
     _architecture_name,
+    "pre0.0.6_attn_unfused_to_fused",
+    serialization._pre006_attn_adapter_step,
+)
+serialization.register_adapter_step(
+    "bert",
     "pre0.0.6_attn_unfused_to_fused",
     serialization._pre006_attn_adapter_step,
 )
@@ -439,10 +450,12 @@
     if has_fused_weights:
         new_sd = serialization._attn_unfused_to_fused_step(new_sd)
     return new_sd
->>>>>>> 9ebe3f6b
 
 
 serialization.register_adapter_step(_architecture_name, "weight_fusion", _weight_fusion)
+serialization.register_adapter_step("roberta_classification", "weight_fusion", _weight_fusion)
+serialization.register_adapter_step("bert", "weight_fusion", _weight_fusion)
+serialization.register_adapter_step("bert_classification", "weight_fusion", _weight_fusion)
 
 
 def _hf_to_fms_names(hf_sd: Mapping[str, Any], **kwargs) -> Mapping[str, Any]:
@@ -465,6 +478,8 @@
         (r"^lm_head\.dense", "classification_head.dense"),
         (r"^lm_head\.layer_norm", "classification_head.ln"),
         (r"^lm_head\.decoder", "classification_head.head"),
+        (r"^lm_head\.bias", "classification_head.head.bias"),
+        (r"^roberta.pooler.dense", "classification_head.pooler_linear"),
     ]
     new_sd = {}
     for name, param in hf_sd.items():
@@ -483,9 +498,12 @@
 serialization.register_adapter_step(
     _architecture_name, "hf_to_fms_names", _hf_to_fms_names
 )
-
-<<<<<<< HEAD
-def _bert_hf_sd_to_fms_sd(hf_sd: Mapping[Any, Any]) -> Mapping[Any, Any]:
+serialization.register_adapter_step(
+    "roberta_classification", "hf_to_fms_names", _hf_to_fms_names
+)
+
+
+def _bert_hf_to_fms_names(hf_sd: Mapping[str, Any], **kwargs) -> Mapping[Any, Any]:
     replacements = [
         (r"^bert.embeddings.word_embeddings.weight", "base_model.embedding.weight"),
         (
@@ -517,23 +535,28 @@
             new_name = re.sub(pattern, repl, new_name)
         new_sd[new_name] = param
 
-    fused_sd = _convert_to_fused_qkv(new_sd)
-
-    return fused_sd
-
-
-serialization.register_adapter("bert", "hf", _bert_hf_sd_to_fms_sd)
-serialization.register_adapter("bert", "fms.pre0.0.6", _legacy_convert_to_fused_qkv)
-serialization.register_adapter("bert_classification", "hf", _bert_hf_sd_to_fms_sd)
-serialization.register_adapter(
-    "bert_classification", "fms.pre0.0.6", _legacy_convert_to_fused_qkv
-)
-serialization.register_adapter("bert_classification", "aiu-fms", _convert_to_fused_qkv)
-serialization.register_adapter("roberta", "hf", _hf_sd_to_fms_sd)
-serialization.register_adapter("roberta", "fms.pre0.0.6", _legacy_convert_to_fused_qkv)
-=======
+    return new_sd
+
+serialization.register_adapter_step(
+    "bert", "bert_hf_to_fms_names", _bert_hf_to_fms_names
+)
+serialization.register_adapter_step(
+    "bert_classification", "bert_hf_to_fms_names", _bert_hf_to_fms_names
+)
+
+
 serialization.register_adapter("roberta", "hf", ["hf_to_fms_names", "weight_fusion"])
 serialization.register_adapter(
     "roberta", "fms.pre0.0.6", ["pre0.0.6_attn_unfused_to_fused", "weight_fusion"]
 )
->>>>>>> 9ebe3f6b
+serialization.register_adapter("roberta_classification", "hf", ["hf_to_fms_names", "weight_fusion"])
+
+
+serialization.register_adapter("bert", "hf", ["bert_hf_to_fms_names", "weight_fusion"])
+serialization.register_adapter(
+    "bert", "fms.pre0.0.6", ["pre0.0.6_attn_unfused_to_fused", "weight_fusion"]
+)
+serialization.register_adapter(
+    "bert_classification", "hf", ["bert_hf_to_fms_names", "weight_fusion"]
+)
+serialization.register_adapter("bert_classification", "aiu-fms", ["weight_fusion"])