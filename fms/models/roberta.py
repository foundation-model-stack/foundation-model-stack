--- conflicted
+++ resolved
@@ -265,10 +265,7 @@
                 activation_fn=str_to_activation(self.config.activation_fn),
                 layer_norm=nn.LayerNorm(self.config.emb_dim, self.config.norm_eps),
                 dropout=self.config.p_dropout,
-<<<<<<< HEAD
-=======
                 do_pooling=self.config.pooling,
->>>>>>> 9b6e5db9
                 apply_pooling_fn=self.config.pooling,
                 pooling_fn_act=str_to_activation(self.config.classifier_activation_fn),
             ),
@@ -365,15 +362,6 @@
             MLPClassificationHead(
                 self.config.emb_dim,
                 num_classes=self.config.num_classes,
-<<<<<<< HEAD
-                activation_fn=str_to_activation(self.config.activation_fn),
-                layer_norm=nn.LayerNorm(self.config.emb_dim, self.config.norm_eps),
-                dropout=self.config.p_dropout,
-                apply_pooling_fn=self.config.pooling,
-                pooling_fn_act=str_to_activation(self.config.classifier_activation_fn),
-                dense_bias=True,
-                head_bias=False,
-=======
                 activation_fn=str_to_activation(self.config.classifier_activation_fn),
                 layer_norm=None,
                 dropout=self.config.p_dropout,
@@ -381,7 +369,6 @@
                 apply_pooling_fn=False,
                 dense_bias=True,
                 head_bias=True,
->>>>>>> 9b6e5db9
             ),
             final_layers=True,
         )
@@ -390,10 +377,7 @@
         self,
         x: torch.Tensor,
         position_ids: Optional[torch.Tensor] = None,
-<<<<<<< HEAD
-=======
         token_type_ids: Optional[torch.Tensor] = None,
->>>>>>> 9b6e5db9
         **attn_kwargs: Unpack[AttentionKwargs],
     ):
         get_attention_type(**attn_kwargs)["validate_attn_kwargs"](
@@ -401,13 +385,9 @@
         )
 
         # run through the encoder layers
-<<<<<<< HEAD
-        x = self.base_model(x, position_ids=position_ids, **attn_kwargs)
-=======
         x = self.base_model(
             x, position_ids=position_ids, token_type_ids=token_type_ids, **attn_kwargs
         )
->>>>>>> 9b6e5db9
 
         # run through classification head and project to vocab space
         x = self.classification_head(x)
@@ -515,10 +495,6 @@
 
 # Roberta for 2-Class Classification
 _base_classification_config_dict = copy.copy(_base_config.__dict__)
-<<<<<<< HEAD
-_base_classification_config_dict["pooling"] = True
-=======
->>>>>>> 9b6e5db9
 _base_classification_config = RoBERTaClassificationConfig(
     **_base_classification_config_dict,
     num_classes=2,
@@ -532,7 +508,6 @@
     num_classes=2,
 )
 
-<<<<<<< HEAD
 # BERT for Masked Language
 _bert_base_config = RoBERTaConfig(
     src_vocab_size=30522,
@@ -549,9 +524,6 @@
 
 _roberta_name = "roberta"
 _bert_name = "bert"
-=======
-_roberta_name = "roberta"
->>>>>>> 9b6e5db9
 
 
 def _roberta_factory_factory(config):
@@ -591,7 +563,6 @@
     _roberta_question_answering_factory_factory(_base_questionanswering_config),
 )
 
-<<<<<<< HEAD
 # BERT factories
 models.register_model(_bert_name, "base", _roberta_factory_factory(_bert_base_config))
 models.register_model(
@@ -608,11 +579,6 @@
 )
 serialization.register_adapter_step(
     _bert_name,
-=======
-
-serialization.register_adapter_step(
-    _roberta_name,
->>>>>>> 9b6e5db9
     "pre0.0.6_attn_unfused_to_fused",
     serialization._pre006_attn_adapter_step,
 )
@@ -673,8 +639,6 @@
         (r"^lm_head\.decoder", "classification_head.head"),
         (r"^lm_head\.bias", "classification_head.head.bias"),
         (r"^roberta.pooler.dense", "classification_head.pooler_linear"),
-<<<<<<< HEAD
-=======
         (
             r"^classifier\.dense",
             "classification_head.dense",
@@ -683,7 +647,6 @@
             r"^classifier\.out_proj",
             "classification_head.head",
         ),  # only relevant to SentenceClassification task
->>>>>>> 9b6e5db9
         (r"^qa_outputs", "qa_head"),  # only relevant to QuestionAnswering task
     ]
     new_sd = {}
@@ -708,7 +671,6 @@
     _roberta_name + "_question_answering", "hf_to_fms_names", _hf_to_fms_names
 )
 
-<<<<<<< HEAD
 
 def _bert_hf_to_fms_names(hf_sd: Mapping[str, Any], **kwargs) -> Mapping[Any, Any]:
     replacements = [
@@ -752,8 +714,6 @@
     _bert_name + "_classification", "hf_to_fms_names", _bert_hf_to_fms_names
 )
 
-=======
->>>>>>> 9b6e5db9
 # Roberta adapters
 serialization.register_adapter(
     _roberta_name, "hf", ["hf_to_fms_names", "weight_fusion"]
@@ -761,7 +721,6 @@
 serialization.register_adapter(
     _roberta_name, "fms.pre0.0.6", ["pre0.0.6_attn_unfused_to_fused", "weight_fusion"]
 )
-<<<<<<< HEAD
 serialization.register_adapter(
     _roberta_name + "_classification", "hf", ["hf_to_fms_names", "weight_fusion"]
 )
@@ -778,11 +737,4 @@
 )
 serialization.register_adapter(
     _bert_name + "_classification", "hf", ["bert_hf_to_fms_names", "weight_fusion"]
-=======
-serialization.register_adapter(
-    _roberta_name + "_classification", "hf", ["hf_to_fms_names", "weight_fusion"]
-)
-serialization.register_adapter(
-    _roberta_name + "_question_answering", "hf", ["hf_to_fms_names", "weight_fusion"]
->>>>>>> 9b6e5db9
 )