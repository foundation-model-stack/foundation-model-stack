import copy
import math
import re
from dataclasses import dataclass
from typing import Any, Mapping, Optional

import torch
import torch.nn as nn

from fms import models
from fms.distributed.strategy import DistributedStrategy, NoOpStrategy
from fms.modules.attention import MultiHeadAttention
from fms.modules.feedforward import FeedForwardBlock
from fms.modules.head import MLPClassificationHead
from fms.utils import serialization
from fms.utils.activation import str_to_activation
from fms.utils.config import ModelConfig


@dataclass
class RoBERTaConfig(ModelConfig):
    src_vocab_size: int = 50265
    emb_dim: int = 768
    nheads: int = 12
    nlayers: int = 12
    pad_id: int = 1
    hidden_grow_factor: float = 4.0
    activation_fn: str = "gelu"
    classifier_activation_fn: str = "tanh"
    max_pos: int = 512
    p_dropout: float = 0.1
    multiquery_attn: bool = False
    norm_eps: float = 1e-12
    tie_heads: bool = False
<<<<<<< HEAD
    pooling: bool = False


@dataclass
class RoBERTaClassificationConfig(RoBERTaConfig):
    num_classes: int = 2
=======
    linear_config: Optional[Mapping[str, Any]] = None
    fused_weights: bool = True
>>>>>>> d1830114


class RoBERTaBlock(nn.Module):
    def __init__(self, config: RoBERTaConfig):
        super().__init__()
        self.config = config

        self.ln = nn.LayerNorm(self.config.emb_dim, self.config.norm_eps)
        self.ff_ln = nn.LayerNorm(self.config.emb_dim, self.config.norm_eps)

        self.attn = MultiHeadAttention(
            self.config.emb_dim,
            self.config.emb_dim // self.config.nheads,
            self.config.emb_dim // self.config.nheads,
            self.config.nheads,
            kvheads=1 if self.config.multiquery_attn else self.config.nheads,
            p_dropout=self.config.p_dropout,
            use_bias=True,
            fused=self.config.fused_weights,
            linear_config=self.config.linear_config,
        )

        self.ff_sub_layer = FeedForwardBlock(
            self.config.emb_dim,
            hidden_grow_factor=self.config.hidden_grow_factor,
            activation_fn=str_to_activation(self.config.activation_fn),
            p_dropout=self.config.p_dropout,
            use_bias=True,
            linear_config=self.config.linear_config,
        )

        if self.config.p_dropout != 0:
            self.dropout = nn.Dropout(self.config.p_dropout)

    def forward(
        self,
        x: torch.Tensor,
        *,
        mask: Optional[torch.Tensor] = None,
        attn_algorithm: Optional[str] = None,
    ):
        # first we do MHA
        residual = x
        # self attention
        x = self.attn(
            q=x,
            mask=mask,
            attn_algorithm=attn_algorithm,
            is_self=True,
            is_causal_mask=False,
        )

        # if self.config.p_dropout != 0:
        #    x = self.dropout(x)

        # residual connection
        x = x + residual
        # post ln
        x = self.ln(x)

        # then we do FF and Add&Norm
        residual = x
        x = self.ff_sub_layer(x)

        # if self.config.p_dropout != 0:
        #     x = self.dropout(x)

        # another residual
        x = x + residual
        x = self.ff_ln(x)

        return x


class RoBERTaHeadless(nn.Module):
    def __init__(
        self, config: RoBERTaConfig, distributed_strategy: DistributedStrategy
    ):
        super().__init__()
        self.config = config
        self.distributed_strategy = distributed_strategy

        self.layers = nn.ModuleList(
            [
                self.distributed_strategy.distribute_layer(RoBERTaBlock(self.config), i)
                for i in range(self.config.nlayers)
            ]
        )

        # RoBERTa embeddings don't support TP as in many cases, the vocab size is not divisible by the world size
        self.embedding = self.distributed_strategy.distribute_module(
            nn.Embedding(self.config.src_vocab_size, self.config.emb_dim),
            final_layers=True,
        )

        self.position_embedding = self.distributed_strategy.distribute_module(
            nn.Embedding(self.config.max_pos, self.config.emb_dim),
            final_layers=True,
        )

        self.enc_norm = self.distributed_strategy.distribute_module(
            nn.LayerNorm(self.config.emb_dim, eps=self.config.norm_eps),
            final_layers=True,
        )

        if self.config.p_dropout:
            self.dropout = nn.Dropout(self.config.p_dropout)

    def reset_parameters(self):
        for layer in ["embedding", "position_embedding"]:
            nn.init.normal_(
                getattr(self, layer).weight,
                mean=0.0,
                std=self.config.emb_dim**-0.5,
            )
        for layer in self.layers:
            for sublayer in ["ln", "ff_ln", "attn", "ff_sub_layer"]:
                getattr(layer, sublayer).reset_parameters()
        self.enc_norm.reset_parameters()

    def forward(
        self,
        x: torch.Tensor,
        mask: Optional[torch.Tensor] = None,
        position_ids: Optional[torch.Tensor] = None,
        attn_algorithm: Optional[str] = None,
    ):
        # if mask is None:
        #     if x is None:
        #         raise ValueError("cannot create a mask when x is None")
        #     pad_id: int = self.config.pad_id
        #     is_pad = x == pad_id
        #     mask = is_pad.unsqueeze(-1) == is_pad.unsqueeze(-2)

        x_emb = self.embedding(x)

        # if pad_id exists
        #   is_pad will be a BoolTensor
        #   otherwise pad_id will not be taken into account
        if self.config.pad_id is None:
            is_pad = torch.zeros_like(x, dtype=bool, device=x.device)
        else:
            is_pad = x == self.config.pad_id

        if position_ids is None:
            position_ids = ((~is_pad).cumsum(1) - 1).clamp(min=0)

        # look up position embeddings
        position_out = self.position_embedding(position_ids)

        # zero out the associated position embeddings
        if self.config.pad_id is not None:
            position_out = position_out.mul(~is_pad.unsqueeze(-1))

        # perform absolute position embedding
        x = x_emb + position_out

        # layer norm
        x = self.enc_norm(x)

        # add dropout
        # if self.config.p_dropout:
        #     x = self.dropout(x)

        # layers
        for layer in self.layers:
            x = layer(x, mask=mask, attn_algorithm=attn_algorithm)

        return x


class RoBERTa(nn.Module):
    def __init__(
        self,
        config: Optional[RoBERTaConfig] = None,
        distributed_strategy: DistributedStrategy = NoOpStrategy,
        **kwargs,
    ):
        super(RoBERTa, self).__init__()
        if config is not None:
            self.config = config
        else:
            self.config = RoBERTaConfig()
        self.config = self.config.updated(**kwargs)
        self.distributed_strategy = distributed_strategy

        self.base_model = RoBERTaHeadless(self.config, self.distributed_strategy)

        # The head does not get TP-Wrapped as in many cases the vocab_size will not be divisible by the world size
        self.classification_head = self.distributed_strategy.distribute_module(
            MLPClassificationHead(
                self.config.emb_dim,
                # number of classes is vocab size as this is predicting a masked token
                num_classes=self.config.src_vocab_size,
                activation_fn=str_to_activation(self.config.activation_fn),
                layer_norm=nn.LayerNorm(self.config.emb_dim, self.config.norm_eps),
                dropout=self.config.p_dropout,
                apply_pooling_fn=self.config.pooling,
                pooling_fn_act=str_to_activation(self.config.classifier_activation_fn),
            ),
            final_layers=True,
        )

        # this model ties weights, so we tie here
        if self.config.tie_heads:
            self.classification_head.head.weight = self.base_model.embedding.weight

    def forward(
        self,
        x: torch.Tensor,
        mask: Optional[torch.Tensor] = None,
        position_ids: Optional[torch.Tensor] = None,
        attn_algorithm: Optional[str] = None,
    ):
        # run through the encoder layers
        x = self.base_model(
            x, mask=mask, position_ids=position_ids, attn_algorithm=attn_algorithm
        )

        # run through classification head and project to vocab space
        x = self.classification_head(x)
        return x

    @classmethod
    def from_config(cls, config: RoBERTaConfig) -> "RoBERTa":
        return cls(config)

    def get_config(self) -> RoBERTaConfig:
        return self.config

    def reset_parameters(self):
        self.base_model.reset_parameters()
        if self.config.tie_heads:
            self.classification_head.head.bias.data.zero_()
        else:
            self.classification_head.head.weight.data.normal_(
                0,
                1
                / math.sqrt(
                    math.sqrt(self.config.emb_dim * self.config.src_vocab_size)
                ),
            )

    def post_init(self):
        # This function is called in `get_model` after the model is fully initalized in the correct device

        # if this model ties weights, so we tie here
        if self.config.tie_heads:
            # make sure you assign the non-meta weights to the meta parameter
            if self.classification_head.head.weight.device == torch.device("meta"):
                self.classification_head.head.weight = self.base_model.embedding.weight
            else:
                self.base_model.embedding.weight = self.classification_head.head.weight


class RoBERTaForClassification(nn.Module):
    def __init__(
        self,
        config: Optional[RoBERTaClassificationConfig] = None,
        distributed_strategy: DistributedStrategy = NoOpStrategy,
        **kwargs,
    ):
        super(RoBERTaForClassification, self).__init__()
        if config is not None:
            self.config = config
        else:
            self.config = RoBERTaClassificationConfig()
        self.config = self.config.updated(**kwargs)
        self.distributed_strategy = distributed_strategy

        self.base_model = RoBERTaHeadless(self.config, self.distributed_strategy)

        # The head does not get TP-Wrapped as in many cases the vocab_size will not be divisible by the world size
        self.classification_head = self.distributed_strategy.distribute_module(
            MLPClassificationHead(
                self.config.emb_dim,
                # number of classes is vocab size as this is predicting a masked token
                num_classes=self.config.num_classes,
                activation_fn=str_to_activation(self.config.activation_fn),
                layer_norm=nn.LayerNorm(self.config.emb_dim, self.config.norm_eps),
                dropout=self.config.p_dropout,
                apply_pooling_fn=self.config.pooling,
                pooling_fn_act=str_to_activation(self.config.classifier_activation_fn),
                dense_bias=True,
                head_bias=False,
            ),
            final_layers=True,
        )

    def forward(
        self,
        x: torch.Tensor,
        mask: Optional[torch.Tensor] = None,
        position_ids: Optional[torch.Tensor] = None,
        attn_algorithm: Optional[str] = None,
    ):
        # run through the encoder layers
        x = self.base_model(
            x, mask=mask, position_ids=position_ids, attn_algorithm=attn_algorithm
        )

        # run through classification head and project to vocab space
        x = self.classification_head(x)
        return x

    @classmethod
    def from_config(
        cls, config: RoBERTaClassificationConfig
    ) -> "RoBERTaForClassification":
        return cls(config)

    def get_config(self) -> RoBERTaClassificationConfig:
        return self.config

    def reset_parameters(self):
        self.base_model.reset_parameters()
        self.classification_head.head.weight.data.normal_(
            0,
            1 / math.sqrt(math.sqrt(self.config.emb_dim * self.config.src_vocab_size)),
        )


# a micro llama model to use with a char-level tokenizer
_micro_char_config = RoBERTaConfig(
    emb_dim=192, nheads=4, nlayers=5, max_pos=1024, src_vocab_size=256
)

_base_config = RoBERTaConfig(tie_heads=True, norm_eps=1e-5, p_dropout=0.1)

_bert_base_config = RoBERTaConfig(
    src_vocab_size=30522,
    pad_id=0,
)

_bert_base_classification_config_dict = copy.copy(_bert_base_config.__dict__)
_bert_base_classification_config_dict["pooling"] = True
_bert_base_classification_config = RoBERTaClassificationConfig(
    **_bert_base_classification_config_dict,
    num_classes=2,
)

_architecture_name = "roberta"


def _roberta_factory_factory(config):
    def factory(**kwargs):
        return RoBERTa(config, **kwargs)

    return factory


def _roberta_classification_factory_factory(config):
    def factory(**kwargs):
        return RoBERTaForClassification(config, **kwargs)

    return factory


models.register_model(
    _architecture_name, "micro", _roberta_factory_factory(_micro_char_config)
)
models.register_model(
    _architecture_name, "base", _roberta_factory_factory(_base_config)
)

<<<<<<< HEAD
models.register_model("bert", "base", _roberta_factory_factory(_bert_base_config))

models.register_model(
    "bert_classification",
    "base",
    _roberta_classification_factory_factory(_bert_base_classification_config),
)

_legacy_convert_to_fused_qkv = serialization._legacy_attn_unfused_to_fused_adapter
_convert_to_fused_qkv = serialization._attn_unfused_to_fused_adapter
=======
serialization.register_adapter_step(
    _architecture_name,
    "pre0.0.6_attn_unfused_to_fused",
    serialization._pre006_attn_adapter_step,
)


def _weight_fusion(
    input_sd: Mapping[str, Any], model_config: Optional[RoBERTaConfig] = None, **kwargs
) -> Mapping[str, Any]:
    has_fused_weights = True
    if model_config:
        if not model_config.fused_weights:
            has_fused_weights = False

    new_sd = input_sd
    if has_fused_weights:
        new_sd = serialization._attn_unfused_to_fused_step(new_sd)
    return new_sd
>>>>>>> d1830114


serialization.register_adapter_step(_architecture_name, "weight_fusion", _weight_fusion)


def _hf_to_fms_names(hf_sd: Mapping[str, Any], **kwargs) -> Mapping[str, Any]:
    replacements = [
        (r"^roberta.embeddings.word_embeddings.weight", "base_model.embedding.weight"),
        (
            r"^roberta.embeddings.position_embeddings.weight",
            "base_model.position_embedding.weight",
        ),
        (r"^roberta.embeddings.LayerNorm", "base_model.enc_norm"),
        (r"^roberta.encoder.layer", "base_model.layers"),
        (r"attention\.output\.LayerNorm", "ln"),
        (r"output\.LayerNorm", "ff_ln"),
        (r"attention\.self\.key", "attn.in_proj.key"),
        (r"attention\.self\.value", "attn.in_proj.value"),
        (r"attention\.self\.query", "attn.in_proj.query"),
        (r"attention\.output\.dense", "attn.dense"),
        (r"intermediate\.dense", "ff_sub_layer.w1"),
        (r"output\.dense", "ff_sub_layer.w2"),
        (r"^lm_head\.dense", "classification_head.dense"),
        (r"^lm_head\.layer_norm", "classification_head.ln"),
        (r"^lm_head\.decoder", "classification_head.head"),
    ]
    new_sd = {}
    for name, param in hf_sd.items():
        new_name = name
        for pattern, repl in replacements:
            new_name = re.sub(pattern, repl, new_name)
        new_sd[new_name] = param

        # hf always has the first 2 spots set, we need to remove them as they are not used
        if name == "roberta.embeddings.position_embeddings.weight":
            new_sd[new_name] = new_sd[new_name][2:]

    return new_sd


serialization.register_adapter_step(
    _architecture_name, "hf_to_fms_names", _hf_to_fms_names
)

<<<<<<< HEAD
def _bert_hf_sd_to_fms_sd(hf_sd: Mapping[Any, Any]) -> Mapping[Any, Any]:
    replacements = [
        (r"^bert.embeddings.word_embeddings.weight", "base_model.embedding.weight"),
        (
            r"^bert.embeddings.position_embeddings.weight",
            "base_model.position_embedding.weight",
        ),
        (r"^bert.embeddings.LayerNorm", "base_model.enc_norm"),
        (r"^bert.encoder.layer", "base_model.layers"),
        (r"attention\.output\.LayerNorm", "ln"),
        (r"output\.LayerNorm", "ff_ln"),
        (r"attention\.self\.key", "attn.in_proj.key"),
        (r"attention\.self\.value", "attn.in_proj.value"),
        (r"attention\.self\.query", "attn.in_proj.query"),
        (r"attention\.output\.dense", "attn.dense"),
        (r"intermediate\.dense", "ff_sub_layer.w1"),
        (r"output\.dense", "ff_sub_layer.w2"),
        (r"^cls\.predictions\.transform\.dense", "classification_head.dense"),
        (r"^cls\.predictions\.transform\.LayerNorm", "classification_head.ln"),
        (r"^cls\.predictions\.decoder", "classification_head.head"),
        (r"^cls\.predictions\.bias", "classification_head.head.bias"),
        (r"gamma", "weight"),
        (r"beta", "bias"),
        (r"^bert.pooler.dense", "classification_head.pooler_linear"),
    ]
    new_sd = {}
    for name, param in hf_sd.items():
        new_name = name
        for pattern, repl in replacements:
            new_name = re.sub(pattern, repl, new_name)
        new_sd[new_name] = param

    fused_sd = _convert_to_fused_qkv(new_sd)

    return fused_sd


serialization.register_adapter("bert", "hf", _bert_hf_sd_to_fms_sd)
serialization.register_adapter("bert", "fms.pre0.0.6", _legacy_convert_to_fused_qkv)
serialization.register_adapter("bert_classification", "hf", _bert_hf_sd_to_fms_sd)
serialization.register_adapter(
    "bert_classification", "fms.pre0.0.6", _legacy_convert_to_fused_qkv
)
serialization.register_adapter("bert_classification", "aiu-fms", _convert_to_fused_qkv)
serialization.register_adapter("roberta", "hf", _hf_sd_to_fms_sd)
serialization.register_adapter("roberta", "fms.pre0.0.6", _legacy_convert_to_fused_qkv)
=======
serialization.register_adapter("roberta", "hf", ["hf_to_fms_names", "weight_fusion"])
serialization.register_adapter(
    "roberta", "fms.pre0.0.6", ["pre0.0.6_attn_unfused_to_fused", "weight_fusion"]
)
>>>>>>> d1830114
<|MERGE_RESOLUTION|>--- conflicted
+++ resolved
@@ -32,17 +32,14 @@
     multiquery_attn: bool = False
     norm_eps: float = 1e-12
     tie_heads: bool = False
-<<<<<<< HEAD
+    linear_config: Optional[Mapping[str, Any]] = None
+    fused_weights: bool = True
     pooling: bool = False
 
 
 @dataclass
 class RoBERTaClassificationConfig(RoBERTaConfig):
     num_classes: int = 2
-=======
-    linear_config: Optional[Mapping[str, Any]] = None
-    fused_weights: bool = True
->>>>>>> d1830114
 
 
 class RoBERTaBlock(nn.Module):
@@ -408,7 +405,6 @@
     _architecture_name, "base", _roberta_factory_factory(_base_config)
 )
 
-<<<<<<< HEAD
 models.register_model("bert", "base", _roberta_factory_factory(_bert_base_config))
 
 models.register_model(
@@ -417,9 +413,7 @@
     _roberta_classification_factory_factory(_bert_base_classification_config),
 )
 
-_legacy_convert_to_fused_qkv = serialization._legacy_attn_unfused_to_fused_adapter
-_convert_to_fused_qkv = serialization._attn_unfused_to_fused_adapter
-=======
+
 serialization.register_adapter_step(
     _architecture_name,
     "pre0.0.6_attn_unfused_to_fused",
@@ -439,7 +433,6 @@
     if has_fused_weights:
         new_sd = serialization._attn_unfused_to_fused_step(new_sd)
     return new_sd
->>>>>>> d1830114
 
 
 serialization.register_adapter_step(_architecture_name, "weight_fusion", _weight_fusion)
@@ -484,8 +477,8 @@
     _architecture_name, "hf_to_fms_names", _hf_to_fms_names
 )
 
-<<<<<<< HEAD
-def _bert_hf_sd_to_fms_sd(hf_sd: Mapping[Any, Any]) -> Mapping[Any, Any]:
+
+def _bert_hf_to_fms_names(hf_sd: Mapping[Any, Any]) -> Mapping[Any, Any]:
     replacements = [
         (r"^bert.embeddings.word_embeddings.weight", "base_model.embedding.weight"),
         (
@@ -517,23 +510,30 @@
             new_name = re.sub(pattern, repl, new_name)
         new_sd[new_name] = param
 
-    fused_sd = _convert_to_fused_qkv(new_sd)
-
-    return fused_sd
-
-
-serialization.register_adapter("bert", "hf", _bert_hf_sd_to_fms_sd)
-serialization.register_adapter("bert", "fms.pre0.0.6", _legacy_convert_to_fused_qkv)
-serialization.register_adapter("bert_classification", "hf", _bert_hf_sd_to_fms_sd)
-serialization.register_adapter(
-    "bert_classification", "fms.pre0.0.6", _legacy_convert_to_fused_qkv
-)
-serialization.register_adapter("bert_classification", "aiu-fms", _convert_to_fused_qkv)
-serialization.register_adapter("roberta", "hf", _hf_sd_to_fms_sd)
-serialization.register_adapter("roberta", "fms.pre0.0.6", _legacy_convert_to_fused_qkv)
-=======
+    return new_sd
+
+
+serialization.register_adapter_step(
+    _architecture_name, "bert_hf_to_fms_names", _bert_hf_to_fms_names
+)
+
+
 serialization.register_adapter("roberta", "hf", ["hf_to_fms_names", "weight_fusion"])
 serialization.register_adapter(
     "roberta", "fms.pre0.0.6", ["pre0.0.6_attn_unfused_to_fused", "weight_fusion"]
 )
->>>>>>> d1830114
+
+
+serialization.register_adapter("bert", "hf", ["bert_hf_to_fms_names", "weight_fusion"])
+serialization.register_adapter(
+    "bert", "fms.pre0.0.6", ["pre0.0.6_attn_unfused_to_fused", "weight_fusion"]
+)
+serialization.register_adapter(
+    "bert_classification", "hf", ["bert_hf_to_fms_names", "weight_fusion"]
+)
+serialization.register_adapter(
+    "bert_classification",
+    "fms.pre0.0.6",
+    ["pre0.0.6_attn_unfused_to_fused", "weight_fusion"],
+)
+serialization.register_adapter("bert_classification", "aiu-fms", ["weight_fusion"])