import os.path
from typing import Any, Dict, Optional, Union

import torch
import torch.nn as nn
from torch._C._distributed_c10d import ProcessGroup
from transformers import (  # type: ignore
    AutoConfig,
    AutoModel,
    AutoModelForCausalLM,
    AutoModelForMaskedLM,
)

from fms.models import get_model, list_variants


def register_fms_models():
    """Register all FMS models with huggingface AutoModels"""
    from fms.models.hf import _causal_lm_models, _headless_models, _masked_lm_models

    for model_cls in _headless_models:
        # register config
        AutoConfig.register(model_cls.config_class.model_type, model_cls.config_class)
        # register base headless model
        AutoModel.register(model_cls.config_class, model_cls)

    for model_cls in _causal_lm_models:
        # register causal lm model
        AutoModelForCausalLM.register(model_cls.config_class, model_cls)

    for model_cls in _masked_lm_models:
        # register masked lm models
        AutoModelForMaskedLM.register(model_cls.config_class, model_cls)


def mask_2d_to_3d(inp: torch.Tensor) -> torch.Tensor:
    """
    Produces a block-diagonal boolean attention mask matrix A where A[i,j]=True if tokens i and j are both pads,
    or both non-pads, False otherwise.
    ...
    Args
    ----
    inp : torch.Tensor
        Input batch of vocab indices. Expects shape [batch_size, sequence_length].
    ...
    Returns
    -------
    mask : torch.Tensor
        Mask tensor corresponding to inp. Will be of shape [batch_size, sequence_length, sequence_length].
    """
    is_pad = inp == 0
    mask = is_pad.unsqueeze(-1) == is_pad.unsqueeze(-2)
    return mask


def mask_2d_to_3d_bidirectional(
    decoder_input: Union[torch.BoolTensor, torch.LongTensor, torch.IntTensor],
    encoder_input: Union[torch.BoolTensor, torch.LongTensor, torch.IntTensor],
) -> torch.Tensor:
    """
    Produces a boolean attention mask matrix A where A[i,j]=True if tokens i and j are both pads, or both non-pads,
    from their respective inputs, False otherwise. If decoder_input is b*n1 and encoder_input is b*n2, output will be b*n1*n2.

    Note: There is a manual correction included in this function to avoid cross attending to nothing (in this case, we
    default to attend to everything)
    ...
    Args
    ----
    decoder_input : torch.Tensor
        Input batch of vocab indices. Expects shape [batch_size, sequence_length].
    encoder_input : torch.Tensor
        Input batch of vocab indices. Expects shape [batch_size, sequence_length].
    ...
    Returns
    -------
    mask : torch.Tensor
        Mask tensor corresponding to inp. Will be of shape [batch_size, sequence_length1, sequence_length2].
    """

    mask_encoder = encoder_input == 0
    mask_decoder = decoder_input == 0

    # The following was included to solve an issue where an all 0 sequence was provided which results
    # in a malformed cross attention mask that when provided to SDPA, will produce NaN. In the past,
    # an all false mask would just default to unmasked attention due to softmax shift invariance.
    _is_one_type_enc = mask_encoder.sum(1)
    _is_one_type_enc = _is_one_type_enc.eq(0) | _is_one_type_enc.eq(
        mask_encoder.size(1)
    )
    _is_one_type_dec = mask_decoder.sum(1)
    _is_one_type_dec = _is_one_type_dec.eq(0) | _is_one_type_dec.eq(
        mask_decoder.size(1)
    )

    # we need to correct if:
    #   (1) encoder is all one type and decoder has multiple types, then we need a correction
    #   (2) both encoder and decoder are one type, but those types don't match
    needs_correction_1 = _is_one_type_enc & ~_is_one_type_dec
    needs_correction_2 = (_is_one_type_enc & _is_one_type_dec) & mask_encoder[:, 0].ne(
        mask_decoder[:, 0]
    )
    needs_correction = needs_correction_1 | needs_correction_2
    mask_decoder = torch.where(
        needs_correction.unsqueeze(1), mask_encoder[:, 0].unsqueeze(1), mask_decoder
    )

    return mask_encoder.unsqueeze(1) == mask_decoder.unsqueeze(2)


def _infer_model_configuration(
    model_id_or_path: str | os.PathLike,
    download_weights: bool = True,
) -> Dict[str, Any]:
    # if the path does not exist, download it from huggingface and get the local path
    if not os.path.exists(model_id_or_path):
        from huggingface_hub import snapshot_download  # type: ignore

        # in the case we don't want to download the weights, but just create the model from scratch, we will only allow config.json
        if download_weights:
            allow_patterns = ["*config.json", "tokenizer*", "special_tokens_map.json"]

            # mixtral saves safetensors expert sharded, so we will need their pt checkpoints
            # ideally this should be fixed in the adapter in the future
            ignore_patterns = None
            if isinstance(model_id_or_path, str) and model_id_or_path.startswith(
                "mistralai/Mixtral"
            ):
                ignore_patterns = ["*.safetensors"]
                allow_patterns.append("*.pt")
            elif isinstance(model_id_or_path, str) and model_id_or_path.startswith(
                "mistralai/Mistral"
            ):
                ignore_patterns = ["consolidated.safetensors"]
                allow_patterns.append("*.safetensors*")
            else:
                allow_patterns.append("*.safetensors*")
        else:
            allow_patterns = ["config.json"]
            ignore_patterns = None

        model_path = snapshot_download(
            repo_id=str(model_id_or_path),
            ignore_patterns=ignore_patterns,
            allow_patterns=allow_patterns,
        )
    else:
        model_path = str(model_id_or_path)

    config = AutoConfig.from_pretrained(model_path)

    architecture = config.architectures[0]
    config_params = {}
    infer_common_params = True

    if architecture == "LlamaForCausalLM":
        inner_dim = config.intermediate_size
        architecture = "llama"
        config_params["attn_bias"] = getattr(config, "attention_bias", False)
        config_params["mlp_bias"] = getattr(config, "mlp_bias", False)
        config_params["kvheads"] = config.num_key_value_heads
        config_params["norm_eps"] = config.rms_norm_eps
        config_params["multiple_of"] = 1
        config_params["emb_dim"] = config.hidden_size
        config_params["max_expected_seq_len"] = config.max_position_embeddings
        # New in Llama 3
        rope_theta = getattr(config, "rope_theta", None)
        if rope_theta is not None:
            config_params["rope_theta"] = rope_theta
        # New in Llama 3.1
        rope_scaling = getattr(config, "rope_scaling", None)
        if rope_scaling is not None:
            config_params["rope_scaling"] = rope_scaling
    elif architecture == "GPTBigCodeForCausalLM":
        inner_dim = config.n_inner
        architecture = "gpt_bigcode"
        config_params["ln_eps"] = config.layer_norm_epsilon
        config_params["multiquery_attn"] = config.multi_query
        config_params["emb_dim"] = config.hidden_size
        config_params["max_expected_seq_len"] = config.n_positions
    elif architecture == "MixtralForCausalLM":
        inner_dim = config.intermediate_size
        architecture = "mixtral"
        config_params["dim"] = config.hidden_size
        config_params["hidden_dim"] = inner_dim
        config_params["norm_eps"] = config.rms_norm_eps
        config_params["kv_heads"] = config.num_key_value_heads
        config_params["num_experts"] = config.num_local_experts
        config_params["top_k_experts"] = config.num_experts_per_tok
        config_params["rope_base"] = config.rope_theta
        config_params["max_expected_seq_len"] = config.max_position_embeddings
    elif architecture == "RobertaForMaskedLM":
        inner_dim = config.intermediate_size
        architecture = "roberta"
        config_params["emb_dim"] = config.hidden_size
        config_params["pad_id"] = config.pad_token_id
        config_params["max_pos"] = config.max_position_embeddings - 2
        config_params["p_dropout"] = config.hidden_dropout_prob
        config_params["norm_eps"] = config.layer_norm_eps
        config_params["activation_fn"] = config.hidden_act
    elif architecture == "RobertaForQuestionAnswering":
        inner_dim = config.intermediate_size
        architecture = "roberta_question_answering"
        config_params["emb_dim"] = config.hidden_size
        config_params["pad_id"] = config.pad_token_id
        config_params["max_pos"] = config.max_position_embeddings - 2
        config_params["p_dropout"] = config.hidden_dropout_prob
        config_params["norm_eps"] = config.layer_norm_eps
        config_params["activation_fn"] = config.hidden_act
    elif architecture == "GraniteForCausalLM":
        inner_dim = config.intermediate_size
        architecture = "granite"
        config_params["attn_bias"] = getattr(config, "attention_bias", False)
        config_params["mlp_bias"] = getattr(config, "mlp_bias", False)
        config_params["kvheads"] = config.num_key_value_heads
        config_params["norm_eps"] = config.rms_norm_eps
        config_params["multiple_of"] = 1
        config_params["emb_dim"] = config.hidden_size
        config_params["max_expected_seq_len"] = config.max_position_embeddings
        config_params["residual_multiplier"] = config.residual_multiplier
        config_params["attention_multiplier"] = config.attention_multiplier
        config_params["logits_scaling"] = config.logits_scaling
        config_params["embedding_multiplier"] = config.embedding_multiplier
        config_params["rope_theta"] = config.rope_theta
        config_params["activation_fn"] = config.hidden_act
    elif architecture == "MistralForCausalLM":
        inner_dim = config.intermediate_size
        architecture = "mistral"
        config_params["activation_fn"] = config.hidden_act
        config_params["emb_dim"] = config.hidden_size
        config_params["max_expected_seq_len"] = config.max_position_embeddings
        config_params["kvheads"] = config.num_key_value_heads
        config_params["p_dropout"] = config.attention_dropout
        config_params["norm_eps"] = config.rms_norm_eps
        config_params["rope_base"] = config.rope_theta
        config_params["sliding_window"] = config.sliding_window
    elif architecture == "BambaForCausalLM":
        inner_dim = config.intermediate_size
        architecture = "bamba"
        config_params["kvheads"] = config.num_key_value_heads
        config_params["p_dropout"] = config.attention_dropout
        config_params["activation_fn"] = config.hidden_act
        config_params["emb_dim"] = config.hidden_size
        config_params["chunk_size"] = config.mamba_chunk_size
        config_params["use_conv_bias"] = config.mamba_conv_bias
        config_params["conv_kernel"] = config.mamba_d_conv
        config_params["head_dim"] = config.mamba_d_head
        config_params["state_size"] = config.mamba_d_state
        config_params["mamba_expand"] = config.mamba_expand
        config_params["n_groups"] = config.mamba_n_groups
        config_params["mamba_n_heads"] = config.mamba_n_heads
        config_params["use_bias"] = config.mamba_proj_bias
        config_params["norm_eps"] = config.rms_norm_eps
<<<<<<< HEAD
    elif architecture == "LlavaForConditionalGeneration":
        from fms.models.pixtral import PixtralVisionConfig
        from fms.models.mistral import MistralConfig
        from fms.models.llava import _text_config as default_text_config
        from fms.models.llava import _vision_config as default_vision_config

        if config.text_config.model_type != "mistral":
            raise ValueError(
                "FMS implementation of Llava currently supports only Mistral language model"
            )
        if config.vision_config.model_type != "pixtral":
            raise ValueError(
                "FMS implementation of Llava currently supports only Pixtral vision model"
            )

        infer_common_params = False
        architecture = "llava"
        config_params["image_token_index"] = config.image_token_index
        config_params["projector_hidden_act"] = config.projector_hidden_act
        config_params["vision_feature_select_strategy"] = (
            config.vision_feature_select_strategy
        )
        config_params["vision_feature_layer"] = config.vision_feature_layer
        
        config_params["vision_config"] = PixtralVisionConfig(
            image_size=config.vision_config.image_size,
            patch_size=config.vision_config.patch_size,
            hidden_act=config.vision_config.hidden_act,
            rope_theta=config.vision_config.rope_theta,
            hidden_size=getattr(config.vision_config, "hidden_size", default_vision_config.hidden_size),
            intermediate_size=getattr(config.vision_config, "intermediate_size", default_vision_config.intermediate_size),
            nheads=(config.vision_config.num_attention_heads if getattr(config.vision_config, "num_attention_heads", None) else config.vision.config.hidden_size // config.vision_config.head_dim),
            nlayers=getattr(config.vision_config, "num_hidden_layers", default_vision_config.nlayers),
            nchannels=getattr(config.vision_config, "num_channels", default_vision_config.nchannels),
        )

        config_params["text_config"] = MistralConfig(
            src_vocab_size=config.text_config.vocab_size,
            emb_dim=config.text_config.hidden_size,
            norm_eps=config.text_config.rms_norm_eps,
            nheads=getattr(config.text_config, "num_attention_heads", default_text_config.nheads),
            kvheads=config.text_config.num_key_value_heads,
            nlayers=config.text_config.num_hidden_layers,
            hidden_grow_factor=config.text_config.intermediate_size  / config.text_config.hidden_size,
            max_expected_seq_len=config.text_config.max_position_embeddings,
            rope_base=config.text_config.rope_theta,
            sliding_window=config.text_config.sliding_window,
            head_dim=config.text_config.head_dim,
        )        
=======
    elif architecture == "SiglipModel":
        config = config.vision_config
        inner_dim = config.intermediate_size
        architecture = "siglip_vision"
        config_params["hidden_size"] = config.hidden_size
        config_params["intermediate_size"] = config.intermediate_size
        config_params["num_hidden_layers"] = config.num_hidden_layers
        config_params["num_attention_heads"] = config.num_attention_heads
        config_params["num_channels"] = config.num_channels
        config_params["image_size"] = config.image_size
        config_params["patch_size"] = config.patch_size
        config_params["hidden_act"] = config.hidden_act
        config_params["layer_norm_eps"] = config.layer_norm_eps
        config_params["attention_dropout"] = config.attention_dropout
>>>>>>> 3bb84f2c
    else:
        raise ValueError(
            "FMS model implementations currently only support LlamaForCausalLM, GPTBigCodeForCausalLM, MixtralForCausalLM, RobertaForMaskedLM, GraniteForCausalLM and LlavaForConditionalGeneration"
        )

    # infer common params
<<<<<<< HEAD
    if infer_common_params:
        config_params["src_vocab_size"] = config.vocab_size
        config_params["nheads"] = config.num_attention_heads
        config_params["nlayers"] = config.num_hidden_layers
        config_params["hidden_grow_factor"] = inner_dim / config.hidden_size
        config_params["tie_heads"] = config.tie_word_embeddings
=======
    if hasattr(config, "vocab_size"):
        config_params["src_vocab_size"] = config.vocab_size
    config_params["nheads"] = config.num_attention_heads
    config_params["nlayers"] = config.num_hidden_layers
    config_params["hidden_grow_factor"] = inner_dim / config.hidden_size
    config_params["tie_heads"] = config.tie_word_embeddings
>>>>>>> 3bb84f2c

    # infer get_model params
    config_params["architecture"] = architecture
    config_params["variant"] = list_variants(architecture)[0]
    config_params["model_path"] = model_path if download_weights else None

    ## infer quantization parameters
    quant_config = getattr(config, "quantization_config", None)
    if quant_config is not None:
        try:
            from fms_mo.aiu_addons import _infer_quantization_config  # type: ignore[import-untyped,import-not-found]
        except ImportError:
            raise RuntimeError(
                "You need to install fms-model-optimizer to load quantized models"
            )
        linear_config = _infer_quantization_config(quant_config)
        if linear_config:
            config_params["linear_config"] = linear_config

    return config_params


def as_fms_model(
    model_id_or_path: Union[str, os.PathLike],
    device_type: str = "cpu",
    data_type: Optional[Union[str, torch.dtype]] = None,
    distributed_strategy: Optional[str] = None,
    checkpoint_sharding: Optional[str] = None,
    group: Optional[ProcessGroup] = None,
    initialize_model_with_weights: bool = True,
) -> nn.Module:
    """
    get an FMS model from a huggingface checkpoint

    Parameters
    ----------
    model_id_or_path: Union[str, os.PathLike]
        The huggingface hub model id or a local path. If the local path exists, the model will be loaded directly from
        the local path, otherwise the huggingface cache will be checked. If the huggingface cache does not contain the
        model, then the weights will be downloaded and stored into the huggingface cache
    device_type: where to load the model
    distributed_strategy: None, 'fsdp', 'hsdp', 'tp', or 'mp'.
    checkpoint_sharding: how the checkpoint files are sharded: None, 'tp',
                'fsdp', or 'layer'. If None, guess based on files.
    group: ProcessGroup The PG to use for any model distribution
    initialize_model_with_weights: bool
        If True, will download the weights for the model and load them into the fms model. Otherwise the model will
        simply be initialized without the weights.

    Returns
    -------
    nn.Module
        an fms equivalent implementation of an HF model
    """
    get_model_kwargs = _infer_model_configuration(
        model_id_or_path, download_weights=initialize_model_with_weights
    )

    return get_model(
        source="hf",
        device_type=device_type,
        data_type=data_type,
        distributed_strategy=distributed_strategy,
        checkpoint_sharding=checkpoint_sharding,
        group=group,
        **get_model_kwargs,
    )<|MERGE_RESOLUTION|>--- conflicted
+++ resolved
@@ -250,7 +250,6 @@
         config_params["mamba_n_heads"] = config.mamba_n_heads
         config_params["use_bias"] = config.mamba_proj_bias
         config_params["norm_eps"] = config.rms_norm_eps
-<<<<<<< HEAD
     elif architecture == "LlavaForConditionalGeneration":
         from fms.models.pixtral import PixtralVisionConfig
         from fms.models.mistral import MistralConfig
@@ -300,7 +299,6 @@
             sliding_window=config.text_config.sliding_window,
             head_dim=config.text_config.head_dim,
         )        
-=======
     elif architecture == "SiglipModel":
         config = config.vision_config
         inner_dim = config.intermediate_size
@@ -315,28 +313,18 @@
         config_params["hidden_act"] = config.hidden_act
         config_params["layer_norm_eps"] = config.layer_norm_eps
         config_params["attention_dropout"] = config.attention_dropout
->>>>>>> 3bb84f2c
     else:
         raise ValueError(
             "FMS model implementations currently only support LlamaForCausalLM, GPTBigCodeForCausalLM, MixtralForCausalLM, RobertaForMaskedLM, GraniteForCausalLM and LlavaForConditionalGeneration"
         )
 
     # infer common params
-<<<<<<< HEAD
     if infer_common_params:
         config_params["src_vocab_size"] = config.vocab_size
         config_params["nheads"] = config.num_attention_heads
         config_params["nlayers"] = config.num_hidden_layers
         config_params["hidden_grow_factor"] = inner_dim / config.hidden_size
         config_params["tie_heads"] = config.tie_word_embeddings
-=======
-    if hasattr(config, "vocab_size"):
-        config_params["src_vocab_size"] = config.vocab_size
-    config_params["nheads"] = config.num_attention_heads
-    config_params["nlayers"] = config.num_hidden_layers
-    config_params["hidden_grow_factor"] = inner_dim / config.hidden_size
-    config_params["tie_heads"] = config.tie_word_embeddings
->>>>>>> 3bb84f2c
 
     # infer get_model params
     config_params["architecture"] = architecture
