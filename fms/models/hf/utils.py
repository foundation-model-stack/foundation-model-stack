--- conflicted
+++ resolved
@@ -317,11 +317,7 @@
         config_params["num_classes"] = config.num_labels
     else:
         raise ValueError(
-<<<<<<< HEAD
-            f"FMS model implementations currently only support LlamaForCausalLM, GPTBigCodeForCausalLM, MixtralForCausalLM, RobertaForMaskedLM, GraniteForCausalLM, SiglipModel and LlavaNextForConditionalGeneration, you passed {architecture}"
-=======
-            "FMS model implementations currently only support LlamaForCausalLM, GPTBigCodeForCausalLM, MixtralForCausalLM, RobertaForMaskedLM, RobertaForQuestionAnswering, RobertaForSequenceClassification, GraniteForCausalLM, MistralForCausalLM, BambaForCausalLM, SiglipModel, LlavaNextForConditionalGeneration, MPNetForMaskedLM, BertForMaskedLM, and BertForSequenceClassification"
->>>>>>> 68fd207c
+            f"FMS model implementations currently only support LlamaForCausalLM, GPTBigCodeForCausalLM, MixtralForCausalLM, RobertaForMaskedLM, RobertaForQuestionAnswering, RobertaForSequenceClassification, GraniteForCausalLM, MistralForCausalLM, BambaForCausalLM, SiglipModel, LlavaNextForConditionalGeneration, MPNetForMaskedLM, BertForMaskedLM, and BertForSequenceClassification, you passed {architecture}"
         )
 
     # infer common params
