import functools
from dataclasses import dataclass
from typing import Any, List, Mapping, Optional, Tuple, Unpack

import torch
import torch.nn as nn

from fms import models
from fms.distributed.strategy import DistributedStrategy, NoOpStrategy
from fms.modules.attention import (
    AttentionKwargs,
    MultiHeadAttention,
<<<<<<< HEAD
    get_attention_type,
=======
>>>>>>> 47569ee7
)
from fms.modules.feedforward import FeedForwardBlock
from fms.utils import serialization
from fms.utils.activation import str_to_activation
from fms.utils.config import ModelConfig


@dataclass
class GPTBigCodeConfig(ModelConfig):
    # This param default is based on https://huggingface.co/bigcode/gpt_bigcode-santacoder
    src_vocab_size: int = 49157
    # This param default is based on https://huggingface.co/bigcode/gpt_bigcode-santacoder
    emb_dim: int = 2048
    nheads: int = 12
    nlayers: int = 12
    pad_id: int = 0
    max_expected_seq_len: int = 512
    hidden_grow_factor: float = 4.0
    activation_fn: str = "gelu-tanh"
    p_dropout: float = 0.0
    emb_dropout: float = 0.0
    multiquery_attn: bool = True
    ln_eps: float = 1e-5
    linear_config: Optional[Mapping[str, Any]] = (
        None  # pass as {"linear_type": str, <other kwargs>}
    )
    fused_weights: bool = True


class GPTBigCodeBlock(nn.Module):
    def __init__(self, config: GPTBigCodeConfig):
        super().__init__()
        self.config = config

        self.ln = nn.LayerNorm(self.config.emb_dim, self.config.ln_eps)
        self.ff_ln = nn.LayerNorm(self.config.emb_dim, self.config.ln_eps)

        self.attn = MultiHeadAttention(
            self.config.emb_dim,
            self.config.emb_dim // self.config.nheads,
            self.config.emb_dim // self.config.nheads,
            self.config.nheads,
            kvheads=1 if self.config.multiquery_attn else self.config.nheads,
            p_dropout=self.config.p_dropout,
            use_bias=True,
            fused=self.config.fused_weights,
            linear_config=self.config.linear_config,
        )

        self.ff_sub_layer = FeedForwardBlock(
            self.config.emb_dim,
            hidden_grow_factor=self.config.hidden_grow_factor,
            activation_fn=str_to_activation(self.config.activation_fn),
            p_dropout=self.config.p_dropout,
            use_bias=True,
            linear_config=self.config.linear_config,
        )

        if self.config.p_dropout != 0:
            self.dropout = nn.Dropout(self.config.p_dropout)

    def forward(
        self,
        x: torch.Tensor,
        *,
        position_ids=None,
        past_key_value_state=None,
        use_cache=False,
        **attn_kwargs: Unpack[AttentionKwargs],
    ):
        self_attn_past_key_value = past_key_value_state

        # first we do MHA and Add&Norm
        residual = x
        x = self.ln(x)
        # self attention
        x = self.attn(
            q=x,
            position_ids=position_ids,
            past_key_value_state=self_attn_past_key_value,
            use_cache=use_cache,
            **attn_kwargs,
        )

        cache = None
        if use_cache:
            x, cache = x
        if self.config.p_dropout != 0:
            x = self.dropout(x)
        # residual connection
        x = x + residual

        # then we do FF and Add&Norm
        residual = x
        x = self.ff_ln(x)
        x = self.ff_sub_layer(x)
        if self.config.p_dropout != 0:
            x = self.dropout(x)
        # another residual
        x = x + residual

        if use_cache:
            return x, cache
        else:
            return x


class GPTBigCodeHeadless(nn.Module):
    def __init__(
        self, config: GPTBigCodeConfig, distributed_strategy: DistributedStrategy
    ):
        super().__init__()
        self.config = config
        self.distributed_strategy = distributed_strategy

        layers = []
        for i in range(self.config.nlayers):
            block = GPTBigCodeBlock(self.config)
            block_module = self.distributed_strategy.distribute_layer(block, i)
            layers.append(block_module)
        self.layers = nn.ModuleList(layers)

        self.embedding = nn.Embedding(self.config.src_vocab_size, self.config.emb_dim)
        self.position_embedding = nn.Embedding(
            self.config.max_expected_seq_len, self.config.emb_dim
        )

        self.dec_norm = self.distributed_strategy.distribute_module(
            nn.LayerNorm(self.config.emb_dim, eps=self.config.ln_eps), final_layers=True
        )

        if self.config.emb_dropout:
            self.emb_dropout = nn.Dropout(self.config.emb_dropout)

        if self.config.p_dropout:
            self.dropout = nn.Dropout(self.config.p_dropout)

    def _compute_position_ids(
        self,
        is_pad: torch.Tensor,
        use_cache: bool,
        past_key_value_states: Optional[
            List[Optional[Tuple[torch.FloatTensor, torch.FloatTensor]]]
        ] = None,
    ):
        """compute the position ids if the use happened not to give any"""
        position_ids = ((~is_pad).cumsum(1) - 1).clamp(min=0)

        # Compute position_ids based on cache config
        if (
            use_cache
            and past_key_value_states is not None
            and past_key_value_states[0] is not None
        ):
            position_ids += past_key_value_states[0][0].size(-2)

        return position_ids

    def forward(
        self,
        x: torch.LongTensor,
        position_ids=None,
        past_key_value_states=None,
        use_cache=False,
        **attn_kwargs: Unpack[AttentionKwargs],
    ):
        # Embed the given vocabulary indices using the given attention mask, with pre-/post-norm and dropout as specified
        # x_in: batch_size x seq_len
        # mask: batch_size x seq_len x seq_len
        # bias: nheads x seq_len x seq_len

        if past_key_value_states is None or len(past_key_value_states) == 0:
            past_key_value_states = [None for _ in range(len(self.layers))]

        x_emb = self.embedding(x)

        # if pad_id exists
        #   is_pad will be a BoolTensor
        #   otherwise pad_id will not be taken into account
        if self.config.pad_id is None:
            is_pad = torch.zeros_like(x, dtype=bool, device=x.device)
        else:
            is_pad = x == self.config.pad_id

        if position_ids is None:
            position_ids = self._compute_position_ids(
                is_pad, use_cache, past_key_value_states
            )

        # look up position embeddings
        position_out = self.position_embedding(position_ids)

        # zero out the associated position embeddings
        if self.config.pad_id is not None:
            position_out = position_out.mul(~is_pad.unsqueeze(-1))

        # perform absolute position embedding
        x = x_emb + position_out

        # apply dropout to embeddings
        if self.config.emb_dropout:
            x = self.emb_dropout(x)

        # this is the output cache for all the decoder layers
        present_key_value_states = []

        for i, layer in enumerate(self.layers):
            output = layer(
                x=x,
                position_ids=position_ids,
                past_key_value_state=past_key_value_states[i],
                use_cache=use_cache,
                **attn_kwargs,
            )

            if use_cache:
                x, present_key_value_state = output
                present_key_value_states.append(present_key_value_state)

            else:
                x = output

        dec_out = self.dec_norm(x)
        if self.config.p_dropout:
            dec_out = self.dropout(dec_out)

        return dec_out, present_key_value_states


# Implements the decoder-only GPTBigCodeModel
class GPTBigCode(nn.Module):
    def __init__(
        self,
        config: Optional[GPTBigCodeConfig] = None,
        distributed_strategy: DistributedStrategy = NoOpStrategy,
        **kwargs,
    ):
        super(GPTBigCode, self).__init__()
        if config is not None:
            self.config = config
        else:
            self.config = GPTBigCodeConfig()
        self.config = self.config.updated(**kwargs)
        self.distributed_strategy = distributed_strategy

        self.base_model = GPTBigCodeHeadless(self.config, self.distributed_strategy)
        self.head = nn.Linear(
            self.config.emb_dim, self.config.src_vocab_size, bias=False
        )

        # this model ties weights, so we tie here
        self.head.weight = self.base_model.embedding.weight

    @classmethod
    def from_config(cls, config: GPTBigCodeConfig) -> "GPTBigCode":
        return cls(config)

    def get_config(self) -> GPTBigCodeConfig:
        return self.config

    def reset_parameters(self):
        # Do not re-initialize head, as weights are tied
        for m in self.modules():
            if (
                isinstance(m, MultiHeadAttention)
                or isinstance(m, FeedForwardBlock)
                or isinstance(m, nn.LayerNorm)
            ):
                m.reset_parameters()
            elif isinstance(m, nn.Embedding):
                nn.init.normal_(
                    m.weight,
                    mean=0.0,
                    std=self.config.emb_dim**-0.5,
                )

    def post_init(self):
        # This function is called in `get_model` after the model is fully initalized in the correct device

        # this model ties weights, so we tie here
        # make sure you assign the non-meta weights to the meta parameters
        if self.head.weight.device == torch.device("meta"):
            self.head.weight = self.base_model.embedding.weight
        else:
            self.base_model.embedding.weight = self.head.weight

    def forward(
        self,
        x: torch.Tensor,
        position_ids: Optional[torch.LongTensor] = None,
        past_key_value_states: Optional[Tuple[torch.FloatTensor,]] = None,
        use_cache: bool = False,
        only_last_token: bool = False,
        **attn_kwargs: Unpack[AttentionKwargs],
    ):
<<<<<<< HEAD
        get_attention_type(**attn_kwargs)["validate_attn_kwargs"](
            input_ids=x,
            position_ids=position_ids,
            past_key_value_states=past_key_value_states,
            **attn_kwargs,
        )
=======
>>>>>>> 47569ee7
        output, cache = self.base_model(
            x,
            position_ids,
            past_key_value_states,
            use_cache,
            **attn_kwargs,
        )

        if only_last_token:
            output = output[:, -1, :]
        preds = self.head(output)

        if use_cache:
            return preds, cache
        else:
            return preds


_micro_char_config = GPTBigCodeConfig(
    emb_dim=192, nheads=4, nlayers=5, max_expected_seq_len=1024, src_vocab_size=256
)

# Register common GPT Bigcode variants with the model registration API
_santacoder_config = GPTBigCodeConfig(
    src_vocab_size=49280,
    emb_dim=2048,
    nheads=16,
    nlayers=24,
    pad_id=-1,
    max_expected_seq_len=2048,
    p_dropout=0.1,
    emb_dropout=0.1,
)

_3b_config = GPTBigCodeConfig(
    src_vocab_size=49152,
    emb_dim=3072,
    nheads=32,
    nlayers=32,
    pad_id=0,
    max_expected_seq_len=2048,
    hidden_grow_factor=4.0,
    activation_fn="gelu",
    multiquery_attn=True,
    ln_eps=1e-5,
)

# https://www.ibm.com/docs/en/cloud-paks/cp-data/4.8.x?topic=models-granite-13b-instruct-v2-model-card
_13b_config = GPTBigCodeConfig(
    src_vocab_size=50304,
    emb_dim=5632,
    nheads=44,
    nlayers=40,
    pad_id=50280,
    max_expected_seq_len=8192,
    hidden_grow_factor=4.0,
    p_dropout=0.1,
    emb_dropout=0.1,
    ln_eps=1e-5,
)

#  Config verified with IBM internal repo
_20b_config = GPTBigCodeConfig(
    src_vocab_size=49152,
    emb_dim=6144,
    nheads=48,
    nlayers=52,
    pad_id=0,
    max_expected_seq_len=8192,
    hidden_grow_factor=4.0,
    p_dropout=0.1,
    emb_dropout=0.1,
    ln_eps=1e-5,
)

_architecture_name = "gpt_bigcode"


def _gpt_bigcode_factory_factory(config):
    def factory(**kwargs):
        return GPTBigCode(config, **kwargs)

    return factory


models.register_model(
    _architecture_name, "micro", _gpt_bigcode_factory_factory(_micro_char_config)
)
models.register_model(
    _architecture_name, "santacoder", _gpt_bigcode_factory_factory(_santacoder_config)
)
models.register_model(
    _architecture_name, "ibm.3b", _gpt_bigcode_factory_factory(_3b_config)
)

models.register_model(
    _architecture_name, "ibm.13b", _gpt_bigcode_factory_factory(_13b_config)
)
models.register_model(
    _architecture_name, "ibm.20b", _gpt_bigcode_factory_factory(_20b_config)
)


# Create all the pieces to generate adapters for different checkpoints
serialization.register_adapter_step(
    _architecture_name,
    "pre0.0.6_attn_unfused_to_fused",
    serialization._pre006_attn_adapter_step,
)


def _gptq_unfuse(fused_weight, fused_weight_name: str, emb_size: int, pack_ratio: int):
    if "qweight" in fused_weight_name:
        out_feat = fused_weight.size(1)
        kv_out_feat = (out_feat - emb_size) // 2
        return (
            fused_weight[:, :emb_size],
            fused_weight[:, emb_size : emb_size + kv_out_feat],
            fused_weight[:, -kv_out_feat:],
        )
    elif "qzeros" in fused_weight_name:
        out_feat_packed = fused_weight.size(1)
        query_out_feat_packed = emb_size // pack_ratio
        kv_out_feat_packed = (out_feat_packed - query_out_feat_packed) // 2
        return (
            fused_weight[:, :query_out_feat_packed],
            fused_weight[
                :, query_out_feat_packed : query_out_feat_packed + kv_out_feat_packed
            ],
            fused_weight[:, -kv_out_feat_packed:],
        )
    elif "scales" in fused_weight_name:
        out_feat = fused_weight.size(1)
        kv_out_feat = (out_feat - emb_size) // 2
        return (
            fused_weight[:, :emb_size],
            fused_weight[:, emb_size : emb_size + kv_out_feat],
            fused_weight[:, -kv_out_feat:],
        )
    elif "bias" in fused_weight_name:
        out_feat = fused_weight.size()[0]
        kv_out_feat = (out_feat - emb_size) // 2
        return (
            fused_weight[:emb_size],
            fused_weight[emb_size : emb_size + kv_out_feat],
            fused_weight[-kv_out_feat:],
        )
    elif "g_idx" in fused_weight_name:
        return fused_weight, fused_weight, fused_weight


def _torch_unfuse(fused_weight, fused_weight_name: str, emb_size: int):
    out_feat = fused_weight.size(0)
    kv_out_feat = (out_feat - emb_size) // 2
    return (
        fused_weight[:emb_size],
        fused_weight[emb_size : emb_size + kv_out_feat],
        fused_weight[-kv_out_feat:],
    )


def _weight_fusion(
    input_sd: Mapping[str, Any],
    model_config: Optional[GPTBigCodeConfig] = None,
    **kwargs,
) -> Mapping[str, Any]:
    has_fused_weights = True
    if model_config:
        if not model_config.fused_weights:
            has_fused_weights = False

    new_sd = input_sd
    if not has_fused_weights:
        if model_config:
            emb_size = model_config.emb_dim
            is_gptq = (
                model_config.linear_config is not None
                and "gptq" in model_config.linear_config["linear_type"]
            )
        else:
            raise ValueError(
                "Missing model_config for the weight unfusion adapter not supported"
            )

        if is_gptq:
            pack_ratio = 8  # assume 4 bits => packing/compression ratio = 32 / 4
            unfuse_op = functools.partial(
                _gptq_unfuse, emb_size=emb_size, pack_ratio=pack_ratio
            )
        else:
            unfuse_op = functools.partial(_torch_unfuse, emb_size=emb_size)

        unfused_sd = {}
        for name, param in input_sd.items():
            if "attn.in_proj.qkv_fused" in name:
                query_param_name = name.replace("qkv_fused", "query")
                key_param_name = name.replace("qkv_fused", "key")
                value_param_name = name.replace("qkv_fused", "value")

                qw, kw, vw = unfuse_op(param, name)
                unfused_sd[query_param_name] = qw
                unfused_sd[key_param_name] = kw
                unfused_sd[value_param_name] = vw
            else:
                unfused_sd[name] = param

        return unfused_sd
    return new_sd


serialization.register_adapter_step(_architecture_name, "weight_fusion", _weight_fusion)


def _hf_to_fms_names(hf_sd: Mapping[str, Any], **kwargs) -> Mapping[str, Any]:
    import re

    replacements = [
        ("lm_head.weight", "head.weight"),
        (r"^transformer.wte.weight", "base_model.embedding.weight"),
        (r"^transformer.wpe.weight", "base_model.position_embedding.weight"),
        (r"^transformer.ln_f", "base_model.dec_norm"),
        (r"^transformer.h", "base_model.layers"),
        # need to do kqv manually
        (r"attn\.c_attn", "attn.in_proj.qkv_fused"),
        (r"attn\.c_proj", "attn.dense"),
        (r"mlp\.c_fc", "ff_sub_layer.w1"),
        (r"mlp\.c_proj", "ff_sub_layer.w2"),
        (r"ln_1", "ln"),
        (r"ln_2", "ff_ln"),
    ]

    new_sd = {}
    for name, param in hf_sd.items():
        new_name = name
        for pattern, repl in replacements:
            new_name = re.sub(pattern, repl, new_name)

        new_sd[new_name] = param

    return new_sd


serialization.register_adapter_step(
    _architecture_name, "hf_to_fms_names", _hf_to_fms_names
)


serialization.register_adapter(
    _architecture_name, "hf", ["hf_to_fms_names", "weight_fusion"]
)
serialization.register_adapter(
    _architecture_name,
    "fms.pre0.0.6",
    ["pre0.0.6_attn_unfused_to_fused", "weight_fusion"],
)<|MERGE_RESOLUTION|>--- conflicted
+++ resolved
@@ -10,10 +10,7 @@
 from fms.modules.attention import (
     AttentionKwargs,
     MultiHeadAttention,
-<<<<<<< HEAD
     get_attention_type,
-=======
->>>>>>> 47569ee7
 )
 from fms.modules.feedforward import FeedForwardBlock
 from fms.utils import serialization
@@ -309,15 +306,13 @@
         only_last_token: bool = False,
         **attn_kwargs: Unpack[AttentionKwargs],
     ):
-<<<<<<< HEAD
         get_attention_type(**attn_kwargs)["validate_attn_kwargs"](
             input_ids=x,
             position_ids=position_ids,
             past_key_value_states=past_key_value_states,
             **attn_kwargs,
         )
-=======
->>>>>>> 47569ee7
+
         output, cache = self.base_model(
             x,
             position_ids,
