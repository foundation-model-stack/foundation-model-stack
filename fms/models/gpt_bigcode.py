--- conflicted
+++ resolved
@@ -445,56 +445,6 @@
 
         new_sd[new_name] = param
 
-<<<<<<< HEAD
-=======
-        # qkv fused
-        if bool(qkv_weight_pattern.match(name)):
-            new_sd.pop(new_name)
-            emb_dim = param.size(1)
-            if emb_dim == 3072:
-                head_size = 96
-            else:
-                head_size = 128
-
-            num_heads = emb_dim // head_size
-            num_key_value_heads = (param.size(0) // head_size - num_heads) // 2
-            attn_splits = [
-                (num_heads * head_size) // num_key_value_heads,
-                (num_key_value_heads * head_size) // num_key_value_heads,
-                (num_key_value_heads * head_size) // num_key_value_heads,
-            ]
-
-            prefix = new_name.replace("c_attn.weight", "")
-            q, k, v = param.split(attn_splits, dim=0)
-
-            new_sd[f"{prefix}query.weight"] = q
-            new_sd[f"{prefix}key.weight"] = k
-            new_sd[f"{prefix}value.weight"] = v
-        elif bool(qkv_bias_pattern.match(name)):
-            weight_name = name.replace("bias", "weight")
-            new_sd.pop(new_name)
-            emb_dim = hf_sd[weight_name].size(1)
-            if emb_dim == 3072:
-                head_size = 96
-            else:
-                head_size = 128
-
-            num_heads = emb_dim // head_size
-            num_key_value_heads = (param.size(0) // head_size - num_heads) // 2
-            attn_splits = [
-                (num_heads * head_size) // num_key_value_heads,
-                (num_key_value_heads * head_size) // num_key_value_heads,
-                (num_key_value_heads * head_size) // num_key_value_heads,
-            ]
-
-            prefix = new_name.replace("c_attn.bias", "")
-            q, k, v = param.split(attn_splits, dim=0)
-
-            new_sd[f"{prefix}query.bias"] = q
-            new_sd[f"{prefix}key.bias"] = k
-            new_sd[f"{prefix}value.bias"] = v
-
->>>>>>> 335d7d6f
     return new_sd
 
 
