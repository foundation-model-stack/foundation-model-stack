import logging
import math
import re
from dataclasses import dataclass, field
from typing import Any, Mapping, Optional, Tuple
from typing_extensions import Unpack

import torch
import torch.nn as nn

from fms import models
from fms.distributed.strategy import (
    DistributedStrategy,
    NoOpStrategy,
    TensorParallelStrategy,
)
<<<<<<< HEAD
from fms.modules.attention import MultiHeadAttention
=======
from fms.modules.attention import (
    AttentionKwargs,
    MultiHeadAttention,
    get_attention_type,
)
from fms.modules.embedding import WordEmbedding
>>>>>>> 4971c805
from fms.modules.feedforward import GatedLinearUnit
from fms.modules.head import LinearClassificationHead
from fms.modules.layernorm import LayerNormParameterized
from fms.modules.linear import get_linear_type
from fms.modules.positions import RotaryEmbedding
from fms.utils import serialization
from fms.utils.activation import str_to_activation
from fms.utils.config import ModelConfig


logger = logging.getLogger(__name__)


# params emb_dim heads layers lr
#  7B    4096    32    32     3.0E-04
# 13B    5120    40    40     3.0E-04
# 33B    6656    52    60     1.5.E-04
# 65B    8192    64    80     1.5.E-04


@dataclass
class LLaMAConfig(ModelConfig):
    src_vocab_size: int = 32_000  # can be set by tokenizer
    emb_dim: int = 4096
    norm_eps: float = 1e-5
    nheads: int = 32
    kvheads: int = 0
    nlayers: int = 32
    pad_id: int = -1
    hidden_grow_factor: float = 8 / 3
    multiple_of: int = 256
    activation_fn: str = "swish"
    p_dropout: float = 0.0
    max_expected_seq_len: int = 4096
    attn_bias: bool = False
    mlp_bias: bool = False
    tie_heads: bool = False
    rope_theta: float = 10_000.0
    rope_scaling: dict = field(default_factory=lambda: {})
    linear_config: Optional[Mapping[str, Any]] = None
    fused_weights: bool = True


@dataclass
class LLaMAForClassificationConfig(LLaMAConfig):
    num_classes: int = 2


class LLaMABlock(nn.Module):
    def __init__(self, config: LLaMAConfig, rotary_emb: RotaryEmbedding):
        super(LLaMABlock, self).__init__()
        self.config = config
        emb_kq = self.config.emb_dim // self.config.nheads
        emb_v = self.config.emb_dim // self.config.nheads

        self.ln = LayerNormParameterized(
            self.config.emb_dim,
            elementwise_scale=True,
            elementwise_shift=False,
            use_mean=False,
            eps=self.config.norm_eps,
            use_high_precision_pow=True,
        )
        self.ff_ln = LayerNormParameterized(
            self.config.emb_dim,
            elementwise_scale=True,
            elementwise_shift=False,
            use_mean=False,
            eps=self.config.norm_eps,
            use_high_precision_pow=True,
        )

        if self.config.kvheads == 0:
            kvheads = self.config.nheads
        else:
            kvheads = self.config.kvheads
            assert self.config.nheads % self.config.kvheads == 0

        self.attn = MultiHeadAttention(
            self.config.emb_dim,
            emb_kq,
            emb_v,
            self.config.nheads,
            kvheads,
            p_dropout=self.config.p_dropout,
            use_bias=self.config.attn_bias,
            position_encoder=rotary_emb,
            fused=self.config.fused_weights,
            linear_config=self.config.linear_config,
        )
        self.ff_sub_layer = GatedLinearUnit(
            self.config.emb_dim,
            hidden_grow_factor=self.config.hidden_grow_factor,
            multiple_of=self.config.multiple_of,
            activation_fn=str_to_activation(self.config.activation_fn),
            p_dropout=self.config.p_dropout,
            use_bias=self.config.mlp_bias,
            fused=self.config.fused_weights,
            linear_config=self.config.linear_config,
        )

        if self.config.p_dropout != 0:
            self.dropout = nn.Dropout(self.config.p_dropout)

    def forward(
        self,
        x,
        *,
        position_ids=None,
        past_key_value_state=None,
        use_cache=False,
        **attn_kwargs: Unpack[AttentionKwargs],
    ):
        # if the cache is not empty, we need to get the kv cache for self and cross attention
        self_attn_past_key_value = past_key_value_state
        # if past_key_value_state is not None:
        #     self_attn_past_key_value = past_key_value_state[:2]
        # else:
        #     self_attn_past_key_value = None

        # first we do MHA and Add&Norm
        residual = x
        x = self.ln(x)
        x = self.attn(
            q=x,
            position_ids=position_ids,
            past_key_value_state=self_attn_past_key_value,
            use_cache=use_cache,
            **attn_kwargs,
        )
        cache = None
        if use_cache:
            x, cache = x
        if self.config.p_dropout != 0:
            x = self.dropout(x)
        # residual connection
        x = x + residual

        # then we do FF and Add&Norm
        residual = x
        x = self.ff_ln(x)
        x = self.ff_sub_layer(x)
        if self.config.p_dropout != 0:
            x = self.dropout(x)
        # another residual
        x = x + residual

        if use_cache:
            return (x, cache)
        else:
            return x


class LLaMAHeadless(nn.Module):
    def __init__(
        self,
        config: Optional[LLaMAConfig] = None,
        distributed_strategy: DistributedStrategy = NoOpStrategy,
        **kwargs,
    ):
        super(LLaMAHeadless, self).__init__()
        if config is not None:
            self.config = config
        else:
            self.config = LLaMAConfig()
        self.config = self.config.updated(**kwargs)
        self.distributed_strategy = distributed_strategy

        self.width = self.config.emb_dim
        self.pad_id = self.config.pad_id
        self.max_expected_seq_len = self.config.max_expected_seq_len

        embedding = nn.Embedding(self.config.src_vocab_size, self.config.emb_dim)

        # TP does not work with tied weights
        if (
            not isinstance(self.distributed_strategy, TensorParallelStrategy)
            or not self.config.tie_heads
        ):
            self.embedding = self.distributed_strategy.distribute_module(embedding)
        else:
            logger.warning(
                "You're using TP on a model with tied weights between head and embedding. "
                "The tied weights won't be sharded, which can result in unexpected OOMs."
            )
            self.embedding = embedding

        self.rot_emb = RotaryEmbedding(
            dim=self.config.emb_dim // self.config.nheads,
            scaling=self.config.rope_scaling,
            max_seq_len=self.config.max_expected_seq_len,
            ratio=self.config.rope_theta,
        )
        # RoPE init
        for device in set(
            [param.device for param in self.parameters()]
            + [buffer.device for buffer in self.buffers()]
        ):
            self.rot_emb.compute_freqs_cis(device, self.config.max_expected_seq_len)

        layers = []
        for i in range(self.config.nlayers):
            block: nn.Module = LLaMABlock(self.config, self.rot_emb)
            block = self.distributed_strategy.distribute_layer(block, i)
            layers.append(block)
        self.layers = nn.ModuleList(layers)

        dec_norm = LayerNormParameterized(
            self.config.emb_dim,
            elementwise_scale=True,
            elementwise_shift=False,
            use_mean=False,
            eps=self.config.norm_eps,
            use_high_precision_pow=True,
        )
        self.dec_norm = self.distributed_strategy.distribute_module(
            dec_norm, final_layers=True
        )

        if self.config.p_dropout:
            self.dropout = nn.Dropout(self.config.p_dropout)

    def get_config(self) -> LLaMAConfig:
        return self.config

    @classmethod
    def from_config(cls, config: LLaMAConfig) -> "LLaMA":
        return cls(config)

    def reset_parameters(self):
        nn.init.trunc_normal_(
            self.embedding.weight, mean=0.0, std=self.config.dim**-0.5
        )

        # Call reset_parameters for relevant sub-layers
        for m in self.modules():
            if (
                isinstance(m, MultiHeadAttention)
                or isinstance(m, GatedLinearUnit)
                or isinstance(m, LayerNormParameterized)
            ):
                m.reset_parameters()

        # RoPE init
        if isinstance(self.distributed_strategy, UniformModelParallelStrategy):
            for dev_idx in set(self.distributed_strategy.layer_to_device):
                self.rot_emb.compute_freqs_cis(
                    torch.device("cuda", dev_idx), self.config.max_expected_seq_len
                )
        else:
            self.rot_emb.compute_freqs_cis(
                self.shared.emb.weight.device, self.config.max_expected_seq_len
            )

    def validate_reset_parameters(self):
        # Verifies that the above self.reset_parameters() executed correctly.
        # This may not always be the case for distributed settings with sharded tensors,
        # such as FSDP or TP. Note that performing this check may require unsharding /
        # re-materializing the full model on a single rank to access the underlying tensors.
        tolerance = 1e-3

        def check_close(x):
            assert x.mean().abs() < tolerance
            assert x.std().sub(0.02).abs() < tolerance

        with torch.no_grad():
            for p in self.parameters():
                assert p.isnan().int().sum() == 0
                assert p.isinf().int().sum() == 0
            for m in self.modules():
                if isinstance(LayerNormParameterized):
                    if m.elementwise_scale:
                        assert m.weight.sum() == m.weight.numel()
                    if m.elementwise_shift:
                        assert m.bias.add(1).sum() == m.bias.numel()
                elif isinstance(nn.Embedding):
                    check_close(m.weight)
                elif isinstance(GatedLinearUnit):
                    check_close(m.w1.weight)
                    check_close(m.w2.weight)
                    check_close(m.wg.weight)
                elif isinstance(MultiHeadAttention):
                    check_close(m.query.weight)
                    check_close(m.key.weight)
                    check_close(m.value.weight)
                    check_close(m.dense.weight)

    def _clean_up_rot_emb_cache(
        self,
        cached_freqs: dict[Optional[torch.device], dict[int, torch.Tensor]],
        max_seq_len_cached: dict[Optional[torch.device], int],
    ):
        # remove meta tensors from cached_freqs
        for dev in list(cached_freqs.keys()):
            for alp in list(cached_freqs[dev].keys()):
                if cached_freqs[dev][alp].device == torch.device("meta"):
                    del cached_freqs[dev][alp]
                    if len(cached_freqs[dev]) == 0:
                        del cached_freqs[dev]
                        del max_seq_len_cached[dev]

    def post_init(self):
        # This function is called in `get_model` after the model is
        # fully initalized on the correct device
        self._clean_up_rot_emb_cache(
            self.rot_emb.cached_freqs,
            self.rot_emb.max_seq_len_cached,
        )

        # init RoPE on the right device(s)
        for device in set(
            [param.device for param in self.parameters()]
            + [buffer.device for buffer in self.buffers()]
        ):
            self.rot_emb.compute_freqs_cis(device, self.config.max_expected_seq_len)

    def forward(
        self,
<<<<<<< HEAD
        x,
        mask=None,
=======
        x_in,
>>>>>>> 4971c805
        position_ids=None,
        past_key_value_states=None,
        use_cache=False,
        **attn_kwargs: Unpack[AttentionKwargs],
    ):
        # Embed the given vocabulary indices using the given attention mask, with pre-/post-norm and dropout as specified
        # x_in: batch_size x seq_len
        # mask: batch_size x seq_len x seq_len
        # bias: nheads x seq_len x seq_len
        if past_key_value_states is None or len(past_key_value_states) == 0:
            past_key_value_states = [None for _ in range(len(self.layers))]
<<<<<<< HEAD

        qlen = x.size(1)
        klen = x.size(1)

        # if we are using the cache, the key length needs to be extended with the past keys length
        if use_cache and past_key_value_states[0] is not None:
            klen += past_key_value_states[0][0].size(-2)

        # if mask is none, we need to specify causal mask
        if mask is None:
            # we are caching and can assume all 1s in the mask
            if use_cache and klen != 1 and qlen == 1:
                # b x h x qlen x kvlen
                is_causal_mask = False
            else:
                is_causal_mask = True
        else:
            is_causal_mask = False

        x_in = self.embedding(x)
=======
        x_in = self.shared(x_in)
>>>>>>> 4971c805

        # this is the output cache for all the decoder layers
        present_key_value_states = []

        for i, layer in enumerate(self.layers):
            output = layer(
                x=x_in,
                position_ids=position_ids,
                past_key_value_state=past_key_value_states[i],
                use_cache=use_cache,
                **attn_kwargs,
            )

            if use_cache:
                x_in, present_key_value_state = output
                present_key_value_states.append(present_key_value_state)
            else:
                x_in = output

        dec_out = x_in
        dec_out = self.dec_norm(dec_out)
        if self.config.p_dropout:
            dec_out = self.dropout(dec_out)

        return dec_out, present_key_value_states


class LLaMA(nn.Module):
    def __init__(
        self,
        config: Optional[LLaMAConfig] = None,
        distributed_strategy: DistributedStrategy = NoOpStrategy,
        **kwargs,
    ):
        super(LLaMA, self).__init__()
        if config is not None:
            self.config = config
        else:
            self.config = LLaMAConfig()
        self.config = self.config.updated(**kwargs)
        self.distributed_strategy = distributed_strategy

        self.base_model = LLaMAHeadless(self.config, self.distributed_strategy)
        head = LinearClassificationHead(
            self.config.emb_dim, self.config.src_vocab_size, bias=False
        )
        if self.config.tie_heads:
            head.weight = self.base_model.embedding.weight

        # TP does not work with tied weights
        if (
            not isinstance(self.distributed_strategy, TensorParallelStrategy)
            or not self.config.tie_heads
        ):
            self.head = self.distributed_strategy.distribute_module(head)
        else:
            self.head = head

    def get_config(self) -> LLaMAConfig:
        return self.config

    @classmethod
    def from_config(cls, config: LLaMAConfig) -> "LLaMA":
        return cls(config)

    def reset_parameters(self):
        # Call reset_parameters for relevant sub-layers
        self.head.weight.data.normal_(
            0,
            1 / math.sqrt(math.sqrt(self.config.emb_dim * self.config.src_vocab_size)),
        )
        self.base_model.reset_parameters()

    def validate_reset_parameters(self):
        # Verifies that the above self.reset_parameters() executed correctly.
        # This may not always be the case for distributed settings with sharded tensors,
        # such as FSDP or TP. Note that performing this check may require unsharding /
        # re-materializing the full model on a single rank to access the underlying tensors.
        tolerance = 1e-3

        def check_close(x):
            assert x.mean().abs() < tolerance
            assert x.std().sub(0.02).abs() < tolerance

        with torch.no_grad():
            for p in self.parameters():
                assert p.isnan().int().sum() == 0
                assert p.isinf().int().sum() == 0
            self.base_model.validate_reset_parameters()
            check_close(self.head.weight)

    def post_init(self):
        self.base_model.post_init()

        # if this model ties weights, they are tied here
        if self.config.tie_heads:
            # handle assignment of non-meta weights to meta parameters
            if self.head.weight.device == torch.device("meta"):
                self.head.weight = self.base_model.embedding.weight
            else:
                self.base_model.embedding.weight = self.head.weight

    def forward(
        self,
        x: torch.Tensor,
        position_ids: Optional[torch.LongTensor] = None,
        past_key_value_states: Optional[Tuple[torch.FloatTensor,]] = None,
        use_cache: bool = False,
        only_last_token: bool = False,
        **attn_kwargs: Unpack[AttentionKwargs],
    ):
<<<<<<< HEAD
        output, cache = self.base_model(
            x, mask, position_ids, past_key_value_states, use_cache, attn_algorithm
=======
        get_attention_type(**attn_kwargs)["validate_attn_kwargs"](
            input_ids=x,
            position_ids=position_ids,
            past_key_value_states=past_key_value_states,
            **attn_kwargs,
        )
        output, cache = self._helper(
            x, position_ids, past_key_value_states, use_cache, **attn_kwargs
>>>>>>> 4971c805
        )

        if only_last_token:
            output = output[:, -1, :]
        preds = self.head(output)

        if use_cache:
            return preds, cache
        else:
            return preds


class LLaMAForClassification(nn.Module):
    def __init__(
        self,
        config: Optional[LLaMAForClassificationConfig] = None,
        distributed_strategy: DistributedStrategy = NoOpStrategy,
        **kwargs,
    ):
        super(LLaMAForClassification, self).__init__()
        if config is not None:
            self.config = config
        else:
            self.config = LLaMAForClassificationConfig()
        self.config = self.config.updated(**kwargs)
        self.distributed_strategy = distributed_strategy

        self.base_model = LLaMAHeadless(self.config, self.distributed_strategy)
        classification_head = LinearClassificationHead(
            self.config.emb_dim, self.config.num_classes, bias=False
        )
        self.classification_head = self.distributed_strategy.distribute_module(
            classification_head
        )

    def get_config(self) -> LLaMAForClassificationConfig:
        return self.config

    @classmethod
    def from_config(
        cls, config: LLaMAForClassificationConfig
    ) -> "LLaMAForClassification":
        return cls(config)

    def reset_head(self):
        self.classification_head.weight.data.normal_(
            0, 1 / math.sqrt(math.sqrt(self.config.emb_dim * self.config.num_classes))
        )

    def reset_parameters(self):
        # Call reset_parameters for relevant sub-layers
        self.reset_head()
        self.base_model.reset_parameters()

    def validate_reset_parameters(self):
        # Verifies that the above self.reset_parameters() executed correctly.
        # This may not always be the case for distributed settings with sharded tensors,
        # such as FSDP or TP. Note that performing this check may require unsharding /
        # re-materializing the full model on a single rank to access the underlying tensors.
        tolerance = 1e-3

        def check_close(x):
            assert x.mean().abs() < tolerance
            assert x.std().sub(0.02).abs() < tolerance

        with torch.no_grad():
            for p in self.parameters():
                assert p.isnan().int().sum() == 0
                assert p.isinf().int().sum() == 0
            self.base_model.validate_reset_parameters()
            check_close(self.classification_head.weight)

    def post_init(self):
        self.base_model.post_init()

    def forward(
        self,
        x,
        mask=None,
        position_ids=None,
        past_key_value_states=None,
        use_cache=False,
        only_last_token=False,
        attn_algorithm=None,
    ):
        output, cache = self.base_model(
            x, mask, position_ids, past_key_value_states, use_cache, attn_algorithm
        )

        if only_last_token:
            output = output[:, -1, :]

        preds = self.classification_head(output[:, -1, :])

        if use_cache:
            return preds, cache
        else:
            return preds


# Register common LLaMA variants with the model registration API

# a micro llama model to use with a char-level tokenizer
_micro_char_config = LLaMAConfig(
    emb_dim=192, nheads=4, nlayers=5, max_expected_seq_len=1024, src_vocab_size=256
)

_7b_config = LLaMAConfig()
_13b_config = LLaMAConfig(emb_dim=5120, nheads=40, nlayers=40)
# todo: add 35B config

_70b_config = LLaMAConfig(
    emb_dim=8192,
    multiple_of=4096,
    nheads=64,
    kvheads=8,
    nlayers=80,
    hidden_grow_factor=(1.3 * 8 / 3),
)

_8b_llama3_config = LLaMAConfig(
    src_vocab_size=128256,
    emb_dim=4096,
    norm_eps=1e-5,
    nheads=32,
    kvheads=8,
    nlayers=32,
    hidden_grow_factor=3.5,
    multiple_of=1024,
    max_expected_seq_len=8192,
    rope_theta=500_000.0,
)

# Granite configs
_granite_7b_config = LLaMAConfig(
    src_vocab_size=32008,
)
_granite_7b_classification_config = LLaMAForClassificationConfig(
    src_vocab_size=32008,
    num_classes=2,
)

_granite_3b_code_config = LLaMAConfig(
    src_vocab_size=49152,
    emb_dim=2560,
    pad_id=0,
    hidden_grow_factor=10240 / 2560,
    multiple_of=1,
    p_dropout=0.1,
    max_expected_seq_len=2048,
    attn_bias=True,
    mlp_bias=True,
    tie_heads=True,
)
_granite_3b_code_classification_config = LLaMAForClassificationConfig(
    src_vocab_size=49152,
    emb_dim=2560,
    pad_id=0,
    hidden_grow_factor=10240 / 2560,
    multiple_of=1,
    p_dropout=0.1,
    max_expected_seq_len=2048,
    attn_bias=True,
    mlp_bias=True,
    tie_heads=True,
    num_classes=2,
)

_granite_8b_code_config = LLaMAConfig(
    src_vocab_size=49152,
    emb_dim=4096,
    kvheads=8,
    nlayers=36,
    pad_id=0,
    hidden_grow_factor=14336 / 4096,
    multiple_of=1,
    p_dropout=0.1,
    max_expected_seq_len=4096,
    attn_bias=True,
    mlp_bias=True,
    tie_heads=True,
)

_architecture_name = "llama"


def _llama_factory_factory(config):
    def factory(**kwargs):
        return LLaMA(config, **kwargs)

    return factory


def _llama_classification_factory_factory(config):
    def factory(**kwargs):
        return LLaMAForClassification(config, **kwargs)

    return factory


models.register_model(
    _architecture_name, "micro", _llama_factory_factory(_micro_char_config)
)
# Backwards compat
models.register_model(_architecture_name, "7b", _llama_factory_factory(_7b_config))
models.register_model(_architecture_name, "13b", _llama_factory_factory(_13b_config))
models.register_model(_architecture_name, "70b", _llama_factory_factory(_70b_config))

# LLama 2 family
models.register_model(_architecture_name, "2-7b", _llama_factory_factory(_7b_config))
models.register_model(_architecture_name, "2-13b", _llama_factory_factory(_13b_config))
models.register_model(_architecture_name, "2-70b", _llama_factory_factory(_70b_config))

# LLama 3 family
models.register_model(
    _architecture_name, "3-8b", _llama_factory_factory((_8b_llama3_config))
)

# Granite family
models.register_model(
    _architecture_name, "granite-7b", _llama_factory_factory((_granite_7b_config))
)
models.register_model(
    "llama_classifier",
    "granite-7b",
    _llama_classification_factory_factory(_granite_7b_classification_config),
)
models.register_model(
    _architecture_name,
    "granite.code-3b",
    _llama_factory_factory((_granite_3b_code_config)),
)
models.register_model(
    "llama_classifier",
    "granite.code-3b",
    _llama_classification_factory_factory(_granite_3b_code_classification_config),
)

models.register_model(
    _architecture_name,
    "granite.code-8b",
    _llama_factory_factory((_granite_8b_code_config)),
)

# Create all the pieces to generate adapters for different checkpoints
serialization.register_adapter_step(
    "llama", "pre0.0.6_attn_unfused_to_fused", serialization._pre006_attn_adapter_step
)
serialization.register_adapter_step(
    "llama_classifier", "pre0.0.6_attn_unfused_to_fused", serialization._pre006_attn_adapter_step
)

serialization.register_adapter_step(
    "llama",
    "swiglu_unfused_to_fused",
    serialization._mlp_glu_unfused_to_fused_adapter_step,
)
serialization.register_adapter_step(
    "llama_classifier",
    "swiglu_unfused_to_fused",
    serialization._mlp_glu_unfused_to_fused_adapter_step,
)


def _weight_fusion(
    input_sd: Mapping[str, Any], model_config: Optional[LLaMAConfig] = None, **kwargs
) -> Mapping[str, Any]:
    has_fused_weights = True
    if model_config:
        if not model_config.fused_weights:
            has_fused_weights = False

    new_sd = input_sd
    if has_fused_weights:
        new_sd = serialization._mlp_glu_unfused_to_fused_adapter_step(
            serialization._attn_unfused_to_fused_step(new_sd)
        )
    return new_sd


serialization.register_adapter_step("llama", "weight_fusion", _weight_fusion)
serialization.register_adapter_step("llama_classifier", "weight_fusion", _weight_fusion)


def _hf_gptq_llama_check(
    input_sd: Mapping[str, Any], model_config: Optional[LLaMAConfig] = None, **kwargs
) -> Mapping[str, Any]:
    has_fused_weights = True
    linear_type = "torch_linear"
    if model_config:
        if not model_config.fused_weights:
            has_fused_weights = False
        if model_config.linear_config:
            linear_type = model_config.linear_config["linear_type"]

    if not callable(linear_type) and "gptq" in linear_type and has_fused_weights:
        raise ValueError(
            "GPTQ HF llama checkpoints cannot be loaded into a model with fused weights"
        )

    return input_sd


serialization.register_adapter_step(
    "llama", "hf_gptq_fusion_check", _hf_gptq_llama_check
)
serialization.register_adapter_step(
    "llama_classifier", "hf_gptq_fusion_check", _hf_gptq_llama_check
)


def _meta_to_fms_names(input_sd: Mapping[str, Any], **kwargs) -> Mapping[str, Any]:
    replacements = [
        (r"^tok_embeddings", "base_model.embedding"),
        (r"^norm", "base_model.dec_norm"),
        (r"^output", "head"),
        (r"^layers", "base_model.layers"),
        (r"\.attention\.", ".attn."),
        (r"attn\.wq", "attn.in_proj.query"),
        (r"attn\.wk", "attn.in_proj.key"),
        (r"attn\.wv", "attn.in_proj.value"),
        (r"attn\.wo", "attn.dense"),
        (r"attention_norm", "ln"),
        (r"feed_forward\.w1", "ff_sub_layer.wg"),
        (r"feed_forward\.w2", "ff_sub_layer.w2"),
        (r"feed_forward\.w3", "ff_sub_layer.w1"),
        (r"ffn_norm", "ff_ln"),
    ]
    new_sd = {}
    for name, param in input_sd.items():
        new_name = name
        for pattern, repl in replacements:
            new_name = re.sub(pattern, repl, new_name)
        new_sd[new_name] = param

    return new_sd


serialization.register_adapter_step("llama", "meta_to_fms_names", _meta_to_fms_names)
serialization.register_adapter_step("llama_classifier", "meta_to_fms_names", _meta_to_fms_names)


def _hf_to_fms_names(input_sd: Mapping[str, Any], **kwargs) -> Mapping[str, Any]:
    replacements = [
        (r"^lm_head.weight", "head.weight"),
        (r"^model.embed_tokens.weight", "base_model.embedding.weight"),
        (r"^model.norm", "base_model.dec_norm"),
        (r"^model.layers", "base_model.layers"),
        (r"self_attn\.k_proj", "attn.in_proj.key"),
        (r"self_attn\.v_proj", "attn.in_proj.value"),
        (r"self_attn\.q_proj", "attn.in_proj.query"),
        (r"self_attn\.o_proj", "attn.dense"),
        (r"mlp\.gate_proj", "ff_sub_layer.wg"),
        (r"mlp\.up_proj", "ff_sub_layer.w1"),
        (r"mlp\.down_proj", "ff_sub_layer.w2"),
        (r"input_layernorm", "ln"),
        (r"post_attention_layernorm", "ff_ln"),
    ]
    new_sd = {}
    for name, param in input_sd.items():
        new_name = name
        for pattern, repl in replacements:
            new_name = re.sub(pattern, repl, new_name)
        new_sd[new_name] = param
    return new_sd


serialization.register_adapter_step("llama", "hf_to_fms_names", _hf_to_fms_names)
serialization.register_adapter_step("llama_classifier", "hf_to_fms_names", _hf_to_fms_names)


def _get_rope_params(linear_type: str) -> list[str]:
    if "gptq" in linear_type:
        return ["qweight", "scales", "qzeros", "bias"]
    elif "fp8" in linear_type:
        return ["weight", "weight_scale", "input_scale", "bias"]
    else:  # torch.nn.Linear
        return ["weight", "bias"]


def _hf_to_fms_rope(
    input_sd: Mapping[str, Any], model_config: Optional[LLaMAConfig] = None, **kwargs
) -> Mapping[str, Any]:
    new_sd = {}

    if model_config:
        head_size = model_config.emb_dim // model_config.nheads
    else:
        logger.warning("Missing model_config, assuming defaults for head_size")
        head_size = 128  # Good default for most models

    for name, param in input_sd.items():
        # Some checkpoints have weights in different precisions, which can have
        # auxiliary tensors (see _get_rope_params e.g. gptq, fp8).
        # Thus, we need to get rope_params per parameter.
        linear_type_str = "torch_linear"
        if model_config and model_config.linear_config:
            linear_type_str = get_linear_type(
                model_config.linear_config,
                module_name=name,
            )
        rope_params = _get_rope_params(linear_type_str)
        trans_required_pattern = re.compile(
            f"layers.[0-9]+.attn.in_proj.(query|key).({'|'.join(rope_params)})$"
        )

        # hf -> fms requires a transpose operation for the query and key
        # weight and bias parameters for Llama models
        # This transpose is due to the different implementation of RoPE in
        # HF and FMS. While FMS follows the original RoPE paper
        # (https://arxiv.org/abs/2104.09864), HF has its own implementation
        # that doesn't respect the order of outputs. This is OK as long as you
        # rearrange the weights of the query and key projections, as the
        # combination projection + RoPE ends up producing the same outputs.
        # Therefore, to make FMS produce the correct order of outputs when
        # loading from an HF checkpoint, we need to undo the transformation
        # that HF does from the original Meta weights:
        if bool(trans_required_pattern.match(name)) and param.size(0) > 1:
            temp = param
            if "gptq" in linear_type_str and temp.dim() == 2:
                # GPTQ qweights are [in_feat, out_feat] (unlike usual [out_feat, in_feat])
                # and are fully transposed before & after process
                temp = temp.transpose(0, 1)
            # num_heads is used in the transformation required for hf->fms
            # can't be precomputed because q and k might have different num_heads
            num_heads = temp.size(0) // head_size

            if temp.dim() == 2:  # weight
                temp_view = temp.view(num_heads, 2, -1, temp.size(1))
            else:  # bias
                temp_view = temp.view(num_heads, 2, -1)
            temp = temp_view.transpose(1, 2).reshape(*temp.size())

            if "gptq" in linear_type_str and temp.dim() == 2:
                temp = temp.transpose(0, 1)

            new_sd[name] = temp
        else:
            new_sd[name] = param

    return new_sd


serialization.register_adapter_step("llama", "hf_to_fms_rope", _hf_to_fms_rope)
serialization.register_adapter_step("llama_classifier", "hf_to_fms_rope", _hf_to_fms_rope)

serialization.register_adapter("llama", "meta", ["meta_to_fms_names", "weight_fusion"])
serialization.register_adapter(
    "llama",
    "hf",
    [
        "hf_to_fms_names",
        "hf_to_fms_rope",
        "hf_gptq_fusion_check",
        "weight_fusion",
    ],
)
serialization.register_adapter(
    "llama_classifier",
    "hf",
    ["hf_to_fms_names", "hf_to_fms_rope", "hf_gptq_fusion_check", "weight_fusion"],
)
serialization.register_adapter(
    "llama",
    "fms.pre0.0.6",
    ["pre0.0.6_attn_unfused_to_fused", "swiglu_unfused_to_fused", "weight_fusion"],
<<<<<<< HEAD
)


def convert_hf_llama(hf_model: "LlamaForCausalLM") -> LLaMA:  # type: ignore
    """
    Convert a Llama huggingface model to an fms model

    Parameters
    ----------
    hf_model: LlamaForCausalLM
        a Llama Huggingface model

    Returns
    -------
    LLaMA
        an FMS LLaMA model
    """

    if not _has_hf:
        raise ImportError(
            "in order to convert huggingface weights, you need to have transformers installed"
        )

    import re

    config = LLaMAConfig(
        src_vocab_size=hf_model.config.vocab_size,
        emb_dim=hf_model.config.hidden_size,
        norm_eps=hf_model.config.rms_norm_eps,
        nheads=hf_model.config.num_attention_heads,
        nlayers=hf_model.config.num_hidden_layers,
        hidden_grow_factor=hf_model.config.intermediate_size
        / hf_model.config.hidden_size,
        multiple_of=1,  # this is set to 1 as it is encoded in the hidden dimension
        activation_fn=hf_model.config.hidden_act,
        max_expected_seq_len=hf_model.config.max_position_embeddings,
        rope_theta=hf_model.config.rope_theta,
    )
    model = LLaMA(config)
    count_parameters = lambda m: sum(p.numel() for p in m.parameters())
    assert count_parameters(model) == count_parameters(hf_model)

    hf_sd = hf_model.model.state_dict()

    replacements = [
        (r"^embed_tokens.weight", "base_model.embedding.weight"),
        (r"^norm", "base_model.dec_norm"),
        (r"^layers", "base_model.layers"),
        (r"self_attn\.k_proj", "attn.key"),
        (r"self_attn\.v_proj", "attn.value"),
        (r"self_attn\.q_proj", "attn.query"),
        (r"self_attn\.o_proj", "attn.dense"),
        (r"mlp\.gate_proj", "ff_sub_layer.wg"),
        (r"mlp\.up_proj", "ff_sub_layer.w1"),
        (r"mlp\.down_proj", "ff_sub_layer.w2"),
        (r"input_layernorm", "ln"),
        (r"post_attention_layernorm", "ff_ln"),
    ]
    new_sd = {}
    for name, param in hf_sd.items():
        new_name = name
        for pattern, repl in replacements:
            new_name = re.sub(pattern, repl, new_name)
        new_sd[new_name] = param

    model.load_state_dict(new_sd, strict=False)
    model.head.weight = hf_model.lm_head.weight

    # model.rot_emb.freqs = hf_model.model.layers[0].self_attn.rotary_emb.inv_freq
    for layer in model.layers:
        q = layer.attn.query.weight.data
        q = (
            q.view(model.config.nheads, 2, -1, q.size(1))
            .transpose(1, 2)
            .reshape(*q.size())
        )
        layer.attn.query.weight.data = q

        k = layer.attn.key.weight.data
        k = (
            k.view(model.config.nheads, 2, -1, k.size(1))
            .transpose(1, 2)
            .reshape(*k.size())
        )
        layer.attn.key.weight.data = k

    return model
=======
)
>>>>>>> 4971c805
<|MERGE_RESOLUTION|>--- conflicted
+++ resolved
@@ -14,16 +14,12 @@
     NoOpStrategy,
     TensorParallelStrategy,
 )
-<<<<<<< HEAD
-from fms.modules.attention import MultiHeadAttention
-=======
 from fms.modules.attention import (
     AttentionKwargs,
     MultiHeadAttention,
     get_attention_type,
 )
 from fms.modules.embedding import WordEmbedding
->>>>>>> 4971c805
 from fms.modules.feedforward import GatedLinearUnit
 from fms.modules.head import LinearClassificationHead
 from fms.modules.layernorm import LayerNormParameterized
@@ -342,12 +338,7 @@
 
     def forward(
         self,
-<<<<<<< HEAD
-        x,
-        mask=None,
-=======
         x_in,
->>>>>>> 4971c805
         position_ids=None,
         past_key_value_states=None,
         use_cache=False,
@@ -359,30 +350,7 @@
         # bias: nheads x seq_len x seq_len
         if past_key_value_states is None or len(past_key_value_states) == 0:
             past_key_value_states = [None for _ in range(len(self.layers))]
-<<<<<<< HEAD
-
-        qlen = x.size(1)
-        klen = x.size(1)
-
-        # if we are using the cache, the key length needs to be extended with the past keys length
-        if use_cache and past_key_value_states[0] is not None:
-            klen += past_key_value_states[0][0].size(-2)
-
-        # if mask is none, we need to specify causal mask
-        if mask is None:
-            # we are caching and can assume all 1s in the mask
-            if use_cache and klen != 1 and qlen == 1:
-                # b x h x qlen x kvlen
-                is_causal_mask = False
-            else:
-                is_causal_mask = True
-        else:
-            is_causal_mask = False
-
-        x_in = self.embedding(x)
-=======
-        x_in = self.shared(x_in)
->>>>>>> 4971c805
+        x_in = self.embedding(x_in)
 
         # this is the output cache for all the decoder layers
         present_key_value_states = []
@@ -494,19 +462,14 @@
         only_last_token: bool = False,
         **attn_kwargs: Unpack[AttentionKwargs],
     ):
-<<<<<<< HEAD
-        output, cache = self.base_model(
-            x, mask, position_ids, past_key_value_states, use_cache, attn_algorithm
-=======
         get_attention_type(**attn_kwargs)["validate_attn_kwargs"](
             input_ids=x,
             position_ids=position_ids,
             past_key_value_states=past_key_value_states,
             **attn_kwargs,
         )
-        output, cache = self._helper(
+        output, cache = self.base_model(
             x, position_ids, past_key_value_states, use_cache, **attn_kwargs
->>>>>>> 4971c805
         )
 
         if only_last_token:
@@ -756,7 +719,9 @@
     "llama", "pre0.0.6_attn_unfused_to_fused", serialization._pre006_attn_adapter_step
 )
 serialization.register_adapter_step(
-    "llama_classifier", "pre0.0.6_attn_unfused_to_fused", serialization._pre006_attn_adapter_step
+    "llama_classifier",
+    "pre0.0.6_attn_unfused_to_fused",
+    serialization._pre006_attn_adapter_step,
 )
 
 serialization.register_adapter_step(
@@ -846,7 +811,9 @@
 
 
 serialization.register_adapter_step("llama", "meta_to_fms_names", _meta_to_fms_names)
-serialization.register_adapter_step("llama_classifier", "meta_to_fms_names", _meta_to_fms_names)
+serialization.register_adapter_step(
+    "llama_classifier", "meta_to_fms_names", _meta_to_fms_names
+)
 
 
 def _hf_to_fms_names(input_sd: Mapping[str, Any], **kwargs) -> Mapping[str, Any]:
@@ -875,7 +842,9 @@
 
 
 serialization.register_adapter_step("llama", "hf_to_fms_names", _hf_to_fms_names)
-serialization.register_adapter_step("llama_classifier", "hf_to_fms_names", _hf_to_fms_names)
+serialization.register_adapter_step(
+    "llama_classifier", "hf_to_fms_names", _hf_to_fms_names
+)
 
 
 def _get_rope_params(linear_type: str) -> list[str]:
@@ -951,7 +920,9 @@
 
 
 serialization.register_adapter_step("llama", "hf_to_fms_rope", _hf_to_fms_rope)
-serialization.register_adapter_step("llama_classifier", "hf_to_fms_rope", _hf_to_fms_rope)
+serialization.register_adapter_step(
+    "llama_classifier", "hf_to_fms_rope", _hf_to_fms_rope
+)
 
 serialization.register_adapter("llama", "meta", ["meta_to_fms_names", "weight_fusion"])
 serialization.register_adapter(
@@ -973,94 +944,4 @@
     "llama",
     "fms.pre0.0.6",
     ["pre0.0.6_attn_unfused_to_fused", "swiglu_unfused_to_fused", "weight_fusion"],
-<<<<<<< HEAD
-)
-
-
-def convert_hf_llama(hf_model: "LlamaForCausalLM") -> LLaMA:  # type: ignore
-    """
-    Convert a Llama huggingface model to an fms model
-
-    Parameters
-    ----------
-    hf_model: LlamaForCausalLM
-        a Llama Huggingface model
-
-    Returns
-    -------
-    LLaMA
-        an FMS LLaMA model
-    """
-
-    if not _has_hf:
-        raise ImportError(
-            "in order to convert huggingface weights, you need to have transformers installed"
-        )
-
-    import re
-
-    config = LLaMAConfig(
-        src_vocab_size=hf_model.config.vocab_size,
-        emb_dim=hf_model.config.hidden_size,
-        norm_eps=hf_model.config.rms_norm_eps,
-        nheads=hf_model.config.num_attention_heads,
-        nlayers=hf_model.config.num_hidden_layers,
-        hidden_grow_factor=hf_model.config.intermediate_size
-        / hf_model.config.hidden_size,
-        multiple_of=1,  # this is set to 1 as it is encoded in the hidden dimension
-        activation_fn=hf_model.config.hidden_act,
-        max_expected_seq_len=hf_model.config.max_position_embeddings,
-        rope_theta=hf_model.config.rope_theta,
-    )
-    model = LLaMA(config)
-    count_parameters = lambda m: sum(p.numel() for p in m.parameters())
-    assert count_parameters(model) == count_parameters(hf_model)
-
-    hf_sd = hf_model.model.state_dict()
-
-    replacements = [
-        (r"^embed_tokens.weight", "base_model.embedding.weight"),
-        (r"^norm", "base_model.dec_norm"),
-        (r"^layers", "base_model.layers"),
-        (r"self_attn\.k_proj", "attn.key"),
-        (r"self_attn\.v_proj", "attn.value"),
-        (r"self_attn\.q_proj", "attn.query"),
-        (r"self_attn\.o_proj", "attn.dense"),
-        (r"mlp\.gate_proj", "ff_sub_layer.wg"),
-        (r"mlp\.up_proj", "ff_sub_layer.w1"),
-        (r"mlp\.down_proj", "ff_sub_layer.w2"),
-        (r"input_layernorm", "ln"),
-        (r"post_attention_layernorm", "ff_ln"),
-    ]
-    new_sd = {}
-    for name, param in hf_sd.items():
-        new_name = name
-        for pattern, repl in replacements:
-            new_name = re.sub(pattern, repl, new_name)
-        new_sd[new_name] = param
-
-    model.load_state_dict(new_sd, strict=False)
-    model.head.weight = hf_model.lm_head.weight
-
-    # model.rot_emb.freqs = hf_model.model.layers[0].self_attn.rotary_emb.inv_freq
-    for layer in model.layers:
-        q = layer.attn.query.weight.data
-        q = (
-            q.view(model.config.nheads, 2, -1, q.size(1))
-            .transpose(1, 2)
-            .reshape(*q.size())
-        )
-        layer.attn.query.weight.data = q
-
-        k = layer.attn.key.weight.data
-        k = (
-            k.view(model.config.nheads, 2, -1, k.size(1))
-            .transpose(1, 2)
-            .reshape(*k.size())
-        )
-        layer.attn.key.weight.data = k
-
-    return model
-=======
-)
->>>>>>> 4971c805
+)