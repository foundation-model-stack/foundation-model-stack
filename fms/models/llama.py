import json
import math
import os
import re
from collections import OrderedDict
from dataclasses import dataclass
from pathlib import Path
from typing import Mapping, Optional

import torch
import torch.nn as nn

from fms import distributed, models
from fms.distributed.strategy import (
    DistributedStrategy,
    NoOpStrategy,
    TensorParallelStrategy,
    UniformModelParallelStrategy,
)
from fms.modules.attention import MultiHeadAttention
from fms.modules.embedding import WordEmbedding
from fms.modules.feedforward import GatedLinearUnit
from fms.modules.layernorm import LayerNormParameterized
from fms.modules.positions import RotaryEmbedding
from fms.utils import serialization
from fms.utils.activation import str_to_activation
from fms.utils.config import ModelConfig
from fms.utils.tokenizers import _has_hf, get_tokenizer


# params emb_dim heads layers lr
#  7B    4096    32    32     3.0E-04
# 13B    5120    40    40     3.0E-04
# 33B    6656    52    60     1.5.E-04
# 65B    8192    64    80     1.5.E-04


@dataclass
class LLaMAConfig(ModelConfig):
    src_vocab_size: int = 32_000  # can be set by tokenizer
    emb_dim: int = 4096
    norm_eps: float = 1e-5
    nheads: int = 32
    kvheads: int = 0
    nlayers: int = 32
    pad_id: int = -1
    hidden_grow_factor: float = 8 / 3
    multiple_of: int = 256
    activation_fn: str = "swish"
    p_dropout: float = 0.0
    max_expected_seq_len: int = 4096
    ntk_scaling: bool = False


class LLaMABlock(nn.Module):
    def __init__(self, config: LLaMAConfig, rotary_emb: RotaryEmbedding):
        super(LLaMABlock, self).__init__()
        self.config = config
        emb_kq = self.config.emb_dim // self.config.nheads
        emb_v = self.config.emb_dim // self.config.nheads

        self.ln = LayerNormParameterized(
            self.config.emb_dim,
            elementwise_scale=True,
            elementwise_shift=False,
            use_mean=False,
            eps=self.config.norm_eps,
            use_high_precision_pow=True,
        )
        self.ff_ln = LayerNormParameterized(
            self.config.emb_dim,
            elementwise_scale=True,
            elementwise_shift=False,
            use_mean=False,
            eps=self.config.norm_eps,
            use_high_precision_pow=True,
        )

        if self.config.kvheads == 0:
            kvheads = self.config.nheads
        else:
            kvheads = self.config.kvheads
            assert self.config.nheads % self.config.kvheads == 0

        self.attn = MultiHeadAttention(
            self.config.emb_dim,
            emb_kq,
            emb_v,
            self.config.nheads,
            kvheads,
            p_dropout=self.config.p_dropout,
            use_bias=False,
            position_encoder=rotary_emb,
        )
        self.ff_sub_layer = GatedLinearUnit(
            self.config.emb_dim,
            hidden_grow_factor=self.config.hidden_grow_factor,
            multiple_of=self.config.multiple_of,
            activation_fn=str_to_activation(self.config.activation_fn),
            p_dropout=self.config.p_dropout,
            use_bias=False,
        )

        if self.config.p_dropout != 0:
            self.dropout = nn.Dropout(self.config.p_dropout)

    def forward(
        self,
        x,
        *,
        mask=None,
        position_ids=None,
        past_key_value_state=None,
        use_cache=False,
        is_causal_mask=False,
        attn_algorithm=None,
    ):
        # if the cache is not empty, we need to get the kv cache for self and cross attention
        self_attn_past_key_value = past_key_value_state
        # if past_key_value_state is not None:
        #     self_attn_past_key_value = past_key_value_state[:2]
        # else:
        #     self_attn_past_key_value = None

        # first we do MHA and Add&Norm
        residual = x
        x = self.ln(x)
        x = self.attn(
            q=x,
            k=x,
            v=x,
            mask=mask,
            position_ids=position_ids,
            attn_algorithm=attn_algorithm,
            past_key_value_state=self_attn_past_key_value,
            use_cache=use_cache,
            is_self=True,
            is_causal_mask=is_causal_mask,
        )
        cache = None
        if use_cache:
            x, cache = x
        if self.config.p_dropout != 0:
            x = self.dropout(x)
        # residual connection
        x = x + residual

        # then we do FF and Add&Norm
        residual = x
        x = self.ff_ln(x)
        x = self.ff_sub_layer(x)
        if self.config.p_dropout != 0:
            x = self.dropout(x)
        # another residual
        x = x + residual

        if use_cache:
            return (x, cache)
        else:
            return x


class LLaMA(nn.Module):
    def __init__(
        self,
        config: Optional[LLaMAConfig] = None,
        distributed_strategy: DistributedStrategy = NoOpStrategy,
        **kwargs,
    ):
        super(LLaMA, self).__init__()
        if config is not None:
            self.config = config
        else:
            self.config = LLaMAConfig()
        self.config = self.config.updated(**kwargs)
        self.distributed_strategy = distributed_strategy

        self.width = self.config.emb_dim
        self.pad_id = self.config.pad_id
        self.max_expected_seq_len = self.config.max_expected_seq_len

        shared = WordEmbedding(
            self.config.src_vocab_size,
            self.config.emb_dim,
            padding_idx=self.config.pad_id,
            abs_pos=False,
            reversible=True,
            tie_weights=False,
            bias=False,
        )
        self.shared = self.distributed_strategy.distribute_module(shared)

        self.rot_emb = RotaryEmbedding(
            dim=self.config.emb_dim // self.config.nheads,
            ntk_scaling=self.config.ntk_scaling,
            max_seq_len=self.config.max_expected_seq_len,
        )
        # RoPE init
        if isinstance(self.distributed_strategy, UniformModelParallelStrategy):
            for dev_idx in set(self.distributed_strategy.layer_to_device):
                self.rot_emb.compute_freqs_cis(
                    torch.device("cuda", dev_idx), self.config.max_expected_seq_len
                )
        else:
            self.rot_emb.compute_freqs_cis(
                self.shared.emb.weight.device, self.config.max_expected_seq_len
            )

        if isinstance(self.distributed_strategy, UniformModelParallelStrategy):
            for dev_idx in set(self.distributed_strategy.layer_to_device):
                self.rot_emb.compute_freqs_cis(
                    torch.device("cuda", dev_idx), self.config.max_expected_seq_len
                )
        else:
            self.rot_emb.compute_freqs_cis(
                self.shared.emb.weight.device, self.config.max_expected_seq_len
            )

        layers = []
        for i in range(self.config.nlayers):
            block: nn.Module = LLaMABlock(self.config, self.rot_emb)
            block = self.distributed_strategy.distribute_layer(block, i)
            layers.append(block)
        self.layers = nn.ModuleList(layers)

        dec_norm = LayerNormParameterized(
            self.config.emb_dim,
            elementwise_scale=True,
            elementwise_shift=False,
            use_mean=False,
            eps=self.config.norm_eps,
            use_high_precision_pow=True,
        )
        self.dec_norm = self.distributed_strategy.distribute_module(
            dec_norm, final_layers=True
        )

        if self.config.p_dropout:
            self.dropout = nn.Dropout(self.config.p_dropout)

    def get_config(self) -> LLaMAConfig:
        return self.config

    @classmethod
    def from_config(cls, config: LLaMAConfig) -> "LLaMA":
        return cls(config)

<<<<<<< HEAD
    def reset_params(self):
        # Modules are self-initializing, we're just going to down-scale the final prediction head to be
        # mixed-fan (inputs and gradients scale to the same inverse factors) if it isn't tied
        self.shared.head.weight.data.normal_(
            0, 1 / math.sqrt(math.sqrt(self.width * self.shared.vocab_size))
        )
=======
    def reset_parameters(self):
        # Call reset_parameters for relevant sub-layers
        for m in self.modules():
            if (
                isinstance(m, MultiHeadAttention)
                or isinstance(m, WordEmbedding)
                or isinstance(m, GatedLinearUnit)
                or isinstance(m, LayerNormParameterized)
            ):
                m.reset_parameters()
>>>>>>> 006bd7ed

    def _helper(
        self,
        x_in,
        mask=None,
        position_ids=None,
        past_key_value_states=None,
        use_cache=False,
        attn_algorithm=None,
    ):
        # Embed the given vocabulary indices using the given attention mask, with pre-/post-norm and dropout as specified
        # x_in: batch_size x seq_len
        # mask: batch_size x seq_len x seq_len
        # bias: nheads x seq_len x seq_len
        if past_key_value_states is None or len(past_key_value_states) == 0:
            past_key_value_states = [None for _ in range(len(self.layers))]

        qlen = x_in.size(1)
        klen = x_in.size(1)

        # if we are using the cache, the key length needs to be extended with the past keys length
        if use_cache and past_key_value_states[0] is not None:
            klen += past_key_value_states[0][0].size(-2)

        # if mask is none, we need to specify causal mask
        if mask is None:
            # we are caching and can assume all 1s in the mask
            if use_cache and klen != 1 and qlen == 1:
                # b x h x qlen x kvlen
                is_causal_mask = False
            else:
                is_causal_mask = True
        else:
            is_causal_mask = False

        x_in = self.shared(x_in)

        # this is the output cache for all the decoder layers
        present_key_value_states = []

        for i, layer in enumerate(self.layers):
            output = layer(
                x=x_in,
                mask=mask,
                position_ids=position_ids,
                past_key_value_state=past_key_value_states[i],
                use_cache=use_cache,
                is_causal_mask=is_causal_mask,
                attn_algorithm=attn_algorithm,
            )

            if use_cache:
                x_in, present_key_value_state = output
                present_key_value_states.append(present_key_value_state)

            else:
                x_in = output

        dec_out = x_in
        dec_out = self.dec_norm(dec_out)
        if self.config.p_dropout:
            dec_out = self.dropout(dec_out)

        return dec_out, present_key_value_states

    def forward(
        self,
        x,
        mask=None,
        position_ids=None,
        past_key_value_states=None,
        use_cache=False,
        only_last_token=False,
        attn_algorithm=None,
    ):
        output, cache = self._helper(
            x, mask, position_ids, past_key_value_states, use_cache, attn_algorithm
        )

        if only_last_token:
            output = output[:, -1, :]
        preds = self.shared(output, reverse=True)

        if use_cache:
            return preds, cache
        else:
            return preds


# Register common LLaMA variants with the model registration API

# a micro llama model to use with a char-level tokenizer
_micro_char_config = LLaMAConfig(
    emb_dim=192, nheads=4, nlayers=5, max_expected_seq_len=1024, src_vocab_size=256
)

_7b_config = LLaMAConfig()
_13b_config = LLaMAConfig(emb_dim=5120, nheads=40, nlayers=40)
# todo: add 35B config

_70b_config = LLaMAConfig(
    emb_dim=8192,
    multiple_of=4096,
    nheads=64,
    kvheads=8,
    nlayers=80,
    hidden_grow_factor=(1.3 * 8 / 3),
)

_architecture_name = "llama"


def _llama_factory_factory(config):
    def factory(**kwargs):
        return LLaMA(config, **kwargs)

    return factory


models.register_model(
    _architecture_name, "micro", _llama_factory_factory(_micro_char_config)
)
models.register_model(_architecture_name, "7b", _llama_factory_factory(_7b_config))
models.register_model(_architecture_name, "13b", _llama_factory_factory(_13b_config))
models.register_model(_architecture_name, "70b", _llama_factory_factory(_70b_config))


def _rename_weights_to_fms(orig_sd):
    replacements = [
        (r"^tok_embeddings", "shared.emb"),
        (r"^norm", "dec_norm"),
        (r"^output", "shared.head"),
        (r"^layers", "layers"),
        (r"\.attention\.", ".attn."),
        (r"attn\.wq", "attn.query"),
        (r"attn\.wk", "attn.key"),
        (r"attn\.wv", "attn.value"),
        (r"attn\.wo", "attn.dense"),
        (r"attention_norm", "ln"),
        (r"feed_forward\.w1", "ff_sub_layer.wg"),
        (r"feed_forward\.w2", "ff_sub_layer.w2"),
        (r"feed_forward\.w3", "ff_sub_layer.w1"),
        (r"ffn_norm", "ff_ln"),
    ]
    new_sd = {}
    for name, param in orig_sd.items():
        new_name = name
        for pattern, repl in replacements:
            new_name = re.sub(pattern, repl, new_name)
        new_sd[new_name] = param

    return new_sd


def _hf_sd_to_fms_sd(hf_sd: Mapping) -> Mapping:
    replacements = [
        (r"^lm_head.weight", "shared.head.weight"),
        (r"^model.embed_tokens.weight", "shared.emb.weight"),
        (r"^model.norm", "dec_norm"),
        (r"^model.layers", "layers"),
        (r"self_attn\.k_proj", "attn.key"),
        (r"self_attn\.v_proj", "attn.value"),
        (r"self_attn\.q_proj", "attn.query"),
        (r"self_attn\.o_proj", "attn.dense"),
        (r"mlp\.gate_proj", "ff_sub_layer.wg"),
        (r"mlp\.up_proj", "ff_sub_layer.w1"),
        (r"mlp\.down_proj", "ff_sub_layer.w2"),
        (r"input_layernorm", "ln"),
        (r"post_attention_layernorm", "ff_ln"),
    ]
    new_sd = {}

    trans_required_pattern = re.compile("layers.[0-9]+.attn.(query|key).weight")
    for name, param in hf_sd.items():
        new_name = name
        for pattern, repl in replacements:
            new_name = re.sub(pattern, repl, new_name)
        new_sd[new_name] = param

        # hf -> fms requires a transpose operation for the query and key
        if bool(trans_required_pattern.match(new_name)):
            temp = new_sd[new_name]
            # nheads is used in the transformation required for hf->fms
            # here we are using 128 as this value fits with all popular models
            #   7B, 13B, 70B to recover the number of heads
            nheads = int(temp.size(0) / 128)

            temp = (
                temp.view(nheads, 2, -1, temp.size(1))
                .transpose(1, 2)
                .reshape(*temp.size())
            )

            new_sd[new_name] = temp

    return new_sd


serialization.register_adapter("llama", "meta", _rename_weights_to_fms)
serialization.register_adapter("llama", "hf", _hf_sd_to_fms_sd)


def convert_hf_llama(hf_model: "LlamaForCausalLM") -> LLaMA:  # type: ignore
    """
    Convert a Llama huggingface model to an fms model

    Parameters
    ----------
    hf_model: LlamaForCausalLM
        a Llama Huggingface model

    Returns
    -------
    LLaMA
        an FMS LLaMA model
    """

    if not _has_hf:
        raise ImportError(
            "in order to convert huggingface weights, you need to have transformers installed"
        )

    import re

    config = LLaMAConfig(
        src_vocab_size=hf_model.config.vocab_size,
        emb_dim=hf_model.config.hidden_size,
        norm_eps=hf_model.config.rms_norm_eps,
        nheads=hf_model.config.num_attention_heads,
        nlayers=hf_model.config.num_hidden_layers,
        hidden_grow_factor=hf_model.config.intermediate_size
        / hf_model.config.hidden_size,
        multiple_of=1,  # this is set to 1 as it is encoded in the hidden dimension
        activation_fn=hf_model.config.hidden_act,
        max_expected_seq_len=hf_model.config.max_position_embeddings,
    )
    model = LLaMA(config)
    count_parameters = lambda m: sum(p.numel() for p in m.parameters())
    assert count_parameters(model) == count_parameters(hf_model)

    hf_sd = hf_model.model.state_dict()

    replacements = [
        (r"^embed_tokens.weight", "shared.emb.weight"),
        (r"^norm", "dec_norm"),
        (r"^layers", "layers"),
        (r"self_attn\.k_proj", "attn.key"),
        (r"self_attn\.v_proj", "attn.value"),
        (r"self_attn\.q_proj", "attn.query"),
        (r"self_attn\.o_proj", "attn.dense"),
        (r"mlp\.gate_proj", "ff_sub_layer.wg"),
        (r"mlp\.up_proj", "ff_sub_layer.w1"),
        (r"mlp\.down_proj", "ff_sub_layer.w2"),
        (r"input_layernorm", "ln"),
        (r"post_attention_layernorm", "ff_ln"),
    ]
    new_sd = {}
    for name, param in hf_sd.items():
        new_name = name
        for pattern, repl in replacements:
            new_name = re.sub(pattern, repl, new_name)
        new_sd[new_name] = param

    model.load_state_dict(new_sd, strict=False)
    model.shared.head.weight = hf_model.lm_head.weight

    # model.rot_emb.freqs = hf_model.model.layers[0].self_attn.rotary_emb.inv_freq
    for layer in model.layers:
        q = layer.attn.query.weight.data
        q = (
            q.view(model.config.nheads, 2, -1, q.size(1))
            .transpose(1, 2)
            .reshape(*q.size())
        )
        layer.attn.query.weight.data = q

        k = layer.attn.key.weight.data
        k = (
            k.view(model.config.nheads, 2, -1, k.size(1))
            .transpose(1, 2)
            .reshape(*k.size())
        )
        layer.attn.key.weight.data = k

    return model<|MERGE_RESOLUTION|>--- conflicted
+++ resolved
@@ -245,14 +245,6 @@
     def from_config(cls, config: LLaMAConfig) -> "LLaMA":
         return cls(config)
 
-<<<<<<< HEAD
-    def reset_params(self):
-        # Modules are self-initializing, we're just going to down-scale the final prediction head to be
-        # mixed-fan (inputs and gradients scale to the same inverse factors) if it isn't tied
-        self.shared.head.weight.data.normal_(
-            0, 1 / math.sqrt(math.sqrt(self.width * self.shared.vocab_size))
-        )
-=======
     def reset_parameters(self):
         # Call reset_parameters for relevant sub-layers
         for m in self.modules():
@@ -263,7 +255,6 @@
                 or isinstance(m, LayerNormParameterized)
             ):
                 m.reset_parameters()
->>>>>>> 006bd7ed
 
     def _helper(
         self,
