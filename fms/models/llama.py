import json
import math
import os
import re
from dataclasses import dataclass
from pathlib import Path
from typing import Optional

import torch
import torch.nn as nn

import fms.utils
from fms.distributed.strategy import (
    DistributedStrategy,
    NoOpStrategy,
    TensorParallelStrategy,
)
from fms.modules.attention import MultiHeadAttention
from fms.modules.embedding import WordEmbedding
from fms.modules.feedforward import GatedLinearUnit
from fms.modules.layernorm import LayerNormParameterized
from fms.modules.positions import RotaryEmbedding
from fms.utils.activation import str_to_activation
from fms.utils.config import ModelConfig
from fms.utils.tokenizers import get_tokenizer


# params emb_dim heads layers lr
#  7B    4096    32    32     3.0E-04
# 13B    5120    40    40     3.0E-04
# 33B    6656    52    60     1.5.E-04
# 65B    8192    64    80     1.5.E-04


@dataclass
class LLaMAConfig(ModelConfig):
    src_vocab_size: int = 32_000  # can be set by tokenizer
    emb_dim: int = 4096
    norm_eps: float = 1e-6
    nheads: int = 32
    kvheads: int = 0
    nlayers: int = 32
    pad_id: int = -1
    hidden_grow_factor: float = 8 / 3
    multiple_of: int = 256
    activation_fn: str = "swish"
    p_dropout: float = 0.0
    max_expected_seq_len: int = 2048
    distributed_strategy: DistributedStrategy = NoOpStrategy


class LLaMABlock(nn.Module):
    def __init__(self, config: LLaMAConfig, rotary_emb: RotaryEmbedding):
        super(LLaMABlock, self).__init__()
        self.config = config
        emb_kq = self.config.emb_dim // self.config.nheads
        emb_v = self.config.emb_dim // self.config.nheads

        self.ln = LayerNormParameterized(
            self.config.emb_dim,
            elementwise_scale=True,
            elementwise_shift=False,
            use_mean=False,
            eps=self.config.norm_eps,
            use_high_precision_pow=True,
        )
        self.ff_ln = LayerNormParameterized(
            self.config.emb_dim,
            elementwise_scale=True,
            elementwise_shift=False,
            use_mean=False,
            eps=self.config.norm_eps,
            use_high_precision_pow=True,
        )

        if self.config.kvheads == 0:
            kvheads = self.config.nheads
        else:
            assert self.config.nheads % self.config.kvheads == 0

        self.attn = MultiHeadAttention(
            self.config.emb_dim,
            emb_kq,
            emb_v,
            self.config.nheads,
            kvheads,
            p_dropout=self.config.p_dropout,
            use_bias=False,
            position_encoder=rotary_emb,
        )
        self.ff_sub_layer = GatedLinearUnit(
            self.config.emb_dim,
            hidden_grow_factor=self.config.hidden_grow_factor,
            multiple_of=self.config.multiple_of,
            activation_fn=fms.utils.str_to_activation(self.config.activation_fn),
            p_dropout=self.config.p_dropout,
            use_bias=False,
        )

        if self.config.p_dropout != 0:
            self.dropout = nn.Dropout(self.config.p_dropout)

    def forward(
        self,
        x,
        *,
        mask=None,
        past_key_value_state=None,
        use_cache=False,
        is_causal_mask=False,
        attn_algorithm=None,
    ):
        # if the cache is not empty, we need to get the kv cache for self and cross attention
        self_attn_past_key_value = past_key_value_state
        # if past_key_value_state is not None:
        #     self_attn_past_key_value = past_key_value_state[:2]
        # else:
        #     self_attn_past_key_value = None

        # first we do MHA and Add&Norm
        residual = x
        x = self.ln(x)
        x = self.attn(
            q=x,
            k=x,
            v=x,
            mask=mask,
            attn_algorithm=attn_algorithm,
            past_key_value_state=self_attn_past_key_value,
            use_cache=use_cache,
            is_self=True,
            is_causal_mask=is_causal_mask,
        )
        cache = None
        if use_cache:
            x, cache = x
        if self.config.p_dropout != 0:
            x = self.dropout(x)
        # residual connection
        x = x + residual

        # then we do FF and Add&Norm
        residual = x
        x = self.ff_ln(x)
        x = self.ff_sub_layer(x)
        if self.config.p_dropout != 0:
            x = self.dropout(x)
        # another residual
        x = x + residual

        if use_cache:
            return (x, cache)
        else:
            return x


class LLaMA(nn.Module):
    def __init__(
        self,
        config: Optional[LLaMAConfig] = None,
        **kwargs,
    ):
        super(LLaMA, self).__init__()
        if config is not None:
            self.config = config
        else:
            self.config = LLaMAConfig()
        self.config.update_config(**kwargs)

        self.width = self.config.emb_dim
        self.pad_id = self.config.pad_id
        self.max_expected_seq_len = self.config.max_expected_seq_len

        shared = WordEmbedding(
            self.config.src_vocab_size,
            self.config.emb_dim,
            padding_idx=self.config.pad_id,
            abs_pos=False,
            reversible=True,
            tie_weights=False,
            bias=False,
        )
        self.shared = self.config.distributed_strategy.distribute_module(shared)

        self.rot_emb = RotaryEmbedding(
            self.config.emb_dim // self.config.nheads,
            self.config.max_expected_seq_len * 2,
        )

<<<<<<< HEAD
        self.dec_process = []
        for i in range(self.config.nlayers):
            block = LLaMABlock(self.config, self.rot_emb)
            block = self.config.distributed_strategy.distribute_layer(block, i)
            self.dec_process.append(block)
        self.dec_process = nn.ModuleList(self.dec_process)
=======
        self.layers = nn.ModuleList([LLaMABlock(self.config, self.rot_emb) for _ in range(self.config.nlayers)])
>>>>>>> a6cc2e1c

        self.dec_norm = LayerNormParameterized(
            self.config.emb_dim,
            elementwise_scale=True,
            elementwise_shift=False,
            use_mean=False,
            eps=self.config.norm_eps,
            use_high_precision_pow=True,
        )

        if self.config.p_dropout:
            self.dropout = nn.Dropout(config.p_dropout)

        self.reset_params()

    def get_config(self) -> LLaMAConfig:
        return self.config

    @classmethod
    def from_config(cls, config: LLaMAConfig) -> "LLaMA":
        return cls(config)

    def reset_params(self):
        # Modules are self-initializing, we're just going to down-scale the final prediction head to be
        # mixed-fan (inputs and gradients scale to the same inverse factors) if it isn't tied
        self.shared.head.weight.data.normal_(0, 1 / math.sqrt(math.sqrt(self.width * self.shared.vocab_size)))

    def _helper(self, x_in, mask=None, past_key_value_states=None, use_cache=False, attn_algorithm=None):
        # Embed the given vocabulary indices using the given attention mask, with pre-/post-norm and dropout as specified
        # x_in: batch_size x seq_len
        # mask: batch_size x seq_len x seq_len
        # bias: nheads x seq_len x seq_len
        if past_key_value_states is None:
            past_key_value_states = [None for _ in range(len(self.layers))]

        qlen = x_in.size(1)
        klen = x_in.size(1)

        # if we are using the cache, the key length needs to be extended with the past keys length
        if use_cache and past_key_value_states[0] is not None:
            klen += past_key_value_states[0][0].size(-2)

        # if mask is none, we need to specify causal mask
        if mask is None:
            # we are caching and can assume all 1s in the mask
            if use_cache and klen != 1 and qlen == 1:
                # b x h x qlen x kvlen
                is_causal_mask = False
            else:
                is_causal_mask = True
        else:
            is_causal_mask = False

        x_in = self.shared(x_in)

        # this is the output cache for all the decoder layers
        present_key_value_states = []

        for i, layer in enumerate(self.layers):
            output = layer(
                x=x_in,
                mask=mask,
                past_key_value_state=past_key_value_states[i],
                use_cache=use_cache,
                is_causal_mask=is_causal_mask,
                attn_algorithm=attn_algorithm,
            )

            if use_cache:
                x_in, present_key_value_state = output
                present_key_value_states.append(present_key_value_state)

            else:
                x_in = output

        dec_out = x_in
        dec_out = self.dec_norm(dec_out)
        if self.config.p_dropout:
            dec_out = self.dropout(dec_out)

        return dec_out, present_key_value_states

    def forward(
        self,
        x,
        mask=None,
        past_key_value_states=None,
        use_cache=False,
        only_last_token=False,
        attn_algorithm=None,
    ):
        output, cache = self._helper(
            x, mask, past_key_value_states, use_cache, attn_algorithm
        )

        if only_last_token:
            output = output[:, -1, :]
        preds = self.shared(output, reverse=True)

        if use_cache:
            return preds, cache
        else:
            return preds


def _rename_weights_to_fms(orig_sd):
    replacements = [
        (r"^tok_embeddings", "shared.emb"),
        (r"^norm", "dec_norm"),
        (r"^output", "shared.head"),
        (r"^layers", "layers"),
        (r"\.attention\.", ".attn."),
        (r"attn\.wq", "attn.query"),
        (r"attn\.wk", "attn.key"),
        (r"attn\.wv", "attn.value"),
        (r"attn\.wo", "attn.dense"),
        (r"attention_norm", "ln"),
        (r"feed_forward\.w1", "ff_sub_layer.wg"),
        (r"feed_forward\.w2", "ff_sub_layer.w2"),
        (r"feed_forward\.w3", "ff_sub_layer.w1"),
        (r"ffn_norm", "ff_ln"),
    ]
    new_sd = {}
    for name, param in orig_sd.items():
        new_name = name
        for pattern, repl in replacements:
            new_name = re.sub(pattern, repl, new_name)
        new_sd[new_name] = param

    return new_sd


<<<<<<< HEAD
def load_fms_llama(model_path: str, tokenizer_path: str, group=None):
    if torch.distributed.is_initialized() and group is None:
        group = torch.distributed.GroupMember.WORLD

    if group is None:
        world_size = 1
        rank = 0
    else:
        world_size = group.size()
        rank = group.rank()
=======
def load_fms_llama(model_path: str, tokenizer_path: str):
>>>>>>> a6cc2e1c
    # from llama.tokenizer import Tokenizer
    model_path = os.path.expanduser(model_path)
    tokenizer_path = os.path.expanduser(tokenizer_path)

    # Load tokenizer
    tokenizer = get_tokenizer(tokenizer_path)

    # Load Llama model from Meta's weights
    checkpoints = sorted(Path(model_path).glob("*.pth"))
<<<<<<< HEAD
=======
    world_size = int(os.getenv("WORLD_SIZE", 1))
    local_rank = int(os.getenv("LOCAL_RANK", 0))
>>>>>>> a6cc2e1c

    assert world_size == len(
        checkpoints
    ), f"Loading a checkpoint for MP={len(checkpoints)} but world size is {world_size}"

    ckpt_path = checkpoints[rank]
    checkpoint_sd = torch.load(ckpt_path, map_location="cpu")
    with open(Path(model_path) / "params.json", "r") as f:
        params = json.loads(f.read())
    hidden_grow_factor = 8 / 3
    if "ffn_dim_multiplier" in params:
        hidden_grow_factor = hidden_grow_factor * params["ffn_dim_multiplier"]

    # IBM LLaMa
    fms_sd = _rename_weights_to_fms(checkpoint_sd)

    extra_args = {}
    if world_size > 1:
        extra_args["distributed_strategy"] = TensorParallelStrategy()

    if "n_kv_heads" in params:
        extra_args["kvheads"] = params["n_kv_heads"]

    ibm_model = LLaMA(
        src_vocab_size=tokenizer.vocab_size(),
        emb_dim=params["dim"],
        nheads=params["n_heads"],
        nlayers=params["n_layers"],
        hidden_grow_factor=hidden_grow_factor,
        multiple_of=params["multiple_of"],
        norm_eps=params["norm_eps"],
        **extra_args,
    )
<<<<<<< HEAD

    ibm_model.load_state_dict(
        fms_sd, strict=False
    )  # the meta weights have some extra stuff
=======
    torch.set_default_tensor_type(torch.FloatTensor)
    ibm_model.load_state_dict(fms_sd, strict=False)  # the meta weights have some extra stuff
>>>>>>> a6cc2e1c

    return ibm_model, tokenizer<|MERGE_RESOLUTION|>--- conflicted
+++ resolved
@@ -187,16 +187,12 @@
             self.config.max_expected_seq_len * 2,
         )
 
-<<<<<<< HEAD
-        self.dec_process = []
+        self.layers = []
         for i in range(self.config.nlayers):
             block = LLaMABlock(self.config, self.rot_emb)
             block = self.config.distributed_strategy.distribute_layer(block, i)
-            self.dec_process.append(block)
-        self.dec_process = nn.ModuleList(self.dec_process)
-=======
-        self.layers = nn.ModuleList([LLaMABlock(self.config, self.rot_emb) for _ in range(self.config.nlayers)])
->>>>>>> a6cc2e1c
+            self.layers.append(block)
+        self.layers = nn.ModuleList(self.layers)
 
         self.dec_norm = LayerNormParameterized(
             self.config.emb_dim,
@@ -329,7 +325,6 @@
     return new_sd
 
 
-<<<<<<< HEAD
 def load_fms_llama(model_path: str, tokenizer_path: str, group=None):
     if torch.distributed.is_initialized() and group is None:
         group = torch.distributed.GroupMember.WORLD
@@ -340,9 +335,6 @@
     else:
         world_size = group.size()
         rank = group.rank()
-=======
-def load_fms_llama(model_path: str, tokenizer_path: str):
->>>>>>> a6cc2e1c
     # from llama.tokenizer import Tokenizer
     model_path = os.path.expanduser(model_path)
     tokenizer_path = os.path.expanduser(tokenizer_path)
@@ -352,11 +344,6 @@
 
     # Load Llama model from Meta's weights
     checkpoints = sorted(Path(model_path).glob("*.pth"))
-<<<<<<< HEAD
-=======
-    world_size = int(os.getenv("WORLD_SIZE", 1))
-    local_rank = int(os.getenv("LOCAL_RANK", 0))
->>>>>>> a6cc2e1c
 
     assert world_size == len(
         checkpoints
@@ -390,14 +377,9 @@
         norm_eps=params["norm_eps"],
         **extra_args,
     )
-<<<<<<< HEAD
 
     ibm_model.load_state_dict(
         fms_sd, strict=False
     )  # the meta weights have some extra stuff
-=======
-    torch.set_default_tensor_type(torch.FloatTensor)
-    ibm_model.load_state_dict(fms_sd, strict=False)  # the meta weights have some extra stuff
->>>>>>> a6cc2e1c
 
     return ibm_model, tokenizer