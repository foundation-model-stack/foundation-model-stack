--- conflicted
+++ resolved
@@ -461,15 +461,9 @@
             x, position_ids, past_key_value_states, use_cache, **attn_kwargs
         )
 
-<<<<<<< HEAD
         if last_n_tokens > 0:
             output = output[:, -last_n_tokens:, :]
-        preds = self.shared(output, reverse=True)
-=======
-        if only_last_token:
-            output = output[:, -1, :]
         preds = self.head(output)
->>>>>>> fc7fd8e8
 
         if use_cache:
             return preds, cache
