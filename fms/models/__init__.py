import logging
from contextlib import nullcontext
from functools import partial
from typing import Any, Callable, Dict, MutableMapping, Optional, Tuple, Union

import torch
from torch import nn
from torch.distributed.algorithms._checkpoint.checkpoint_wrapper import (
    CheckpointImpl,
    apply_activation_checkpointing,
    checkpoint_wrapper,
)
from torch.distributed.distributed_c10d import ProcessGroup
from torch.distributed.fsdp import FullyShardedDataParallel as FSDP
from torch.distributed.fsdp import MixedPrecision, ShardingStrategy

from fms import distributed
from fms.distributed.strategy import (
    TensorParallelStrategy,
    UniformModelParallelStrategy,
)
from fms.modules import UninitializedModule
from fms.utils import gptq, serialization


logger = logging.getLogger(__name__)

__models: MutableMapping[str, MutableMapping[str, Callable[[], nn.Module]]] = {}


def register_model(architecture: str, variant: str, factory: Callable[[], nn.Module]):
    """
    Registers a model variant to be made available in the registration API.
    Args:
    architecture: The name of the model architecture, e.g. 'llama'
    variant: A reference for a particular configuration of the architecture,
        e.g. '7b'
    factory: A callable that constructs an instance of the model variant.
    """
    variants: MutableMapping[str, Callable[[], nn.Module]] = {}
    if architecture in __models:
        variants = __models[architecture]
    if variant in variants:
        raise KeyError(
            f"Variant {variant} already registered for architecture {architecture}"
        )
    variants[variant] = factory
    __models[architecture] = variants


def list_models():
    """
    Lists registered model architectures.
    """
    return list(__models.keys())


def list_variants(architecture: str):
    """
    Lists available variants (configurations) of a model architecture.
    E.g. `models.list_variants('llama')` -> ['micro', '7b', '13b', '70b']
    Args:
    architecture: one of the registered architectures returned by `list_models()`.
    """
    if architecture not in __models:
        raise KeyError(
            f"{architecture} is not registered. See `models.list_models()` for available architectures"
        )
    return list(__models[architecture].keys())


def __maybe_infer_model_variant(
    architecture: str,
    variant: Optional[str],
    model_path: Optional[str],
    source: Optional[str],
    **kwargs,
) -> Tuple[str, str, Optional[str], Optional[str], Dict[str, Any]]:
    """Infer the model variant configuration from different sources, currently only supported sources are hf"""
    extra_kwargs = kwargs

    if architecture in ("hf_pretrained", "hf_configured"):
        from fms.models.hf.utils import _infer_model_configuration  # type: ignore

        is_hf_pretrained = architecture == "hf_pretrained"
        is_hf_configured = architecture == "hf_configured"

        if is_hf_pretrained:
            if ((variant is None) == (model_path is None)) or source is not None:
                raise ValueError(
                    f"""
                    architecture="hf_pretrained" implies one of two things:
                    1. if variant is defined, model config and weights will be downloaded if not present, then extracted from hf cache, and finally loaded into the model, therefore model_path should not be set.
                    2. if model_path is defined, model config and weights will be loaded from model_path, therefore variant should not be set.
                    In both cases, source should not be set.
                    Your values are: variant - {variant}; model_path - {model_path}; source - {source}
                    """
                )
        if is_hf_configured and variant is None:
            raise ValueError(
                """architecture="hf_configured" implies model config is loaded from variant, therefore it should be set"""
            )

        model_path_or_variant = ""
        if is_hf_pretrained:
            if variant is None:
                model_path_or_variant = model_path  # type: ignore[assignment]
            else:
                model_path_or_variant = variant
        elif is_hf_configured and variant is not None:
            model_path_or_variant = variant

        logger.info(f"inferring model configuration from {model_path_or_variant}")

        extra_kwargs = _infer_model_configuration(
            model_path_or_variant,
            download_weights=is_hf_pretrained and variant is not None,  # type: ignore[arg-type]
        )
        architecture = extra_kwargs.pop("architecture")
        variant = extra_kwargs.pop("variant")

        if is_hf_pretrained:
            model_path = (
                model_path if model_path is not None else extra_kwargs.pop("model_path")
            )
            source = "hf"
            for kwarg in kwargs:
                if kwarg in extra_kwargs:
                    logger.warning(
                        f"ignoring {kwarg} as the pretrained model config overrides it"
                    )
                else:
                    extra_kwargs[kwarg] = kwargs[kwarg]
        else:
            extra_kwargs = {**extra_kwargs, **kwargs}

    if architecture is None or variant is None:
        raise ValueError("Architecture and variant inference for get_model failed!")

    return architecture, variant, model_path, source, extra_kwargs


def _get_model_instance(
    architecture: str,
    variant: str,
    *,
    dtype: Optional[torch.dtype] = None,
    device: Optional[torch.device] = None,
    extra_args: dict = {},
) -> nn.Module:
    """
    Gets a model by name and variant, e.g. `models.get_model('llama', '7b')`
    Does not load weights.
    See public API `models.get_model()`
    Args:
    architecture: one of the architectures from list_models(). E.g. llama.
    variant: one of the variants from list_variants(architecture). E.g. '7b'
    extra_args: kwargs to be passed to the model factory.
    """
    if architecture not in __models:
        raise KeyError(
            f"{architecture} is not registered. See `models.list_models()` for available architectures"
        )
    if variant not in __models[architecture]:
        raise KeyError(
            f'{variant} is not a registered variant of {architecture}. See `models.list_variants("{architecture}")` for available variants.'
        )

    model_factory = __models[architecture][variant]

    orig = torch.get_default_dtype()

    try:
        if dtype is not None:
            torch.set_default_dtype(dtype)
        device_ctx: Union[torch.device, nullcontext] = (
            device if device is not None else nullcontext()
        )
        with device_ctx:
            model = model_factory(**extra_args)
        torch.set_default_dtype(orig)
        return model
    finally:
        torch.set_default_dtype(orig)


def _guess_num_layers(state_dict):
    """
    This function attempts to guess the number of "layers" in a state_dict by
    looking for lists of sub modules. This can be used to setup model-parallel
    when we don't yet have a model instance.
    """
    if state_dict is None or len(state_dict) == 0:
        raise ValueError(
            "Use model parallel with pre-trained models that have a state dict"
        )

    layers = set()
    import re

    for key in state_dict.keys():
        # when there's a list of layers, layers have numeric IDs in the key
        layerid = re.sub("[^.]*\\.([0-9]+)\\..*", "\\1", key)
        if layerid != key:
            layers.add(layerid)
    return len(layers)


def _class_hierarchy(clz):
    if clz is object:
        return {clz}
    bases = clz.__bases__
    all = [_class_hierarchy(c) for c in bases]
    result = {clz}
    for classes in all:
        result = result | classes
    return result


def _fsdp_autowrap_policy(module: nn.Module, recurse: bool, nonwrapped_numel: int):
    if recurse:
        return True
    classes = _class_hierarchy(module.__class__)
    for clz in classes:
        name = str(clz).lower()
        if ("layer" in name or "block" in name) and "layernorm" not in name:
            return True
    return False


def _activation_checkpoint_check_fn(layer):
    for name in layer.__class__.__bases__:
        name = str(name).lower()
        if "block" in name or "layer" in name:
            return True
    return False


def _fsdp_wrap(
    model: nn.Module,
    distributed_strategy: Optional[str],
    device: torch.device,
    rank0: bool,
) -> nn.Module:
    # initializes parameters that are on meta devices
    def init_fn(x: nn.Module):
        if not rank0:
            return x.to_empty(device=device, recurse=False)
        else:
            return x

    # TODO: enable other policies
    mp_policy = MixedPrecision(
        param_dtype=torch.bfloat16,
        reduce_dtype=torch.bfloat16,
        buffer_dtype=torch.bfloat16,
    )

    if distributed_strategy == "fsdp":
        dp_strategy = ShardingStrategy.FULL_SHARD
    elif distributed_strategy == "hsdp":
        dp_strategy = ShardingStrategy.HYBRID_SHARD
    elif distributed_strategy == "ddp":
        dp_strategy = ShardingStrategy.NO_SHARD
    else:
        raise KeyError("distributed strategy should be one of fsdp, dpp, or hsdp")

    model = FSDP(
        model,
        param_init_fn=init_fn,
        sync_module_states=True,
        device_id=device.index,
        limit_all_gathers=True,
        auto_wrap_policy=_fsdp_autowrap_policy,
        mixed_precision=mp_policy,
        sharding_strategy=dp_strategy,
    )

    wrapper_fn = partial(
        checkpoint_wrapper, checkpoint_impl=CheckpointImpl.NO_REENTRANT
    )
    apply_activation_checkpointing(
        model,
        checkpoint_wrapper_fn=wrapper_fn,
        check_fn=_activation_checkpoint_check_fn,
    )

    return model


def _is_dp(distributed_strategy):
    return distributed_strategy in {"fsdp", "hsdp", "ddp"}


def get_model(
    architecture: str,
    variant: Optional[str] = None,
    model_path: Optional[str] = None,
    source: Optional[str] = None,
    device_type: str = "cpu",
    data_type: Optional[Union[str, torch.dtype]] = None,
    distributed_strategy: Optional[str] = None,
    checkpoint_sharding: Optional[str] = None,
    group: Optional[ProcessGroup] = None,
    **kwargs,
):
    """
    Load an instance of a model with weights.

    Args:
    architecture: the model architecture, e.g. llama. See
                `models.list_models()`. If hf_pretrained is given, the model architecture will be inferred by the
                model_config associated with either the HF model name (e.g. meta-llama/Llama-3.1-8B, passed as `variant` here),
                or the local path (e.g. /home/fms/models/llama3.1-8b/, passed as `model_path`). If the model architecture is passed
                through the `variant`, the weights will be loaded from the local HF cache if available, or downloaded otherwise.
                If hf_configured is given, only the model architecture configuration will be loaded from the HF model name (`variant`)
                and no weights will explicitly be loaded unless following the normal model_path logic. Note, if hf_pretrained is given
                and source is set, an exception will be raised as model loading will always be from a HF checkpoint.
    variant: the configuration of the model, e.g. 7b. See
                `models.list_variants(architecture)`. If architecture is given as "hf_pretrained" or "hf_configured",
                the variant will refer to the hf model_id_or_path.
    model_path: the path to the state_dict of weights. If None, don't load.
    device_type: where to load the model
    distributed_strategy: None, 'fsdp', 'hsdp', 'tp', or 'mp'.
    checkpoint_sharding: how the checkpoint files are sharded: None, 'tp',
                'fsdp', or 'layer'. If None, guess based on files.
    source: If the weights in the state dict didn't come from an FMS model,
                `source` specifies which conversion function might be needed.
                See `serialization.list_sources(architecture)`.
    group: ProcessGroup The PG to use for any model distribution
    """

    rank, world_size = distributed.rank_and_world(group)
    local_rank = distributed.local_rank()

    if distributed_strategy is None or distributed_strategy == "":
        if world_size > 1:
            distributed_strategy = "tp"

    if device_type == "cuda":
        device = torch.device(device_type, local_rank)
    else:
        device = torch.device(device_type)

    extra_args = kwargs
    # TODO: streamline this logic
    data_type_parsed: Optional[torch.dtype] = None
    if isinstance(data_type, str):  # convert str to torch.dtype
        try:
            data_type_parsed = getattr(torch, data_type)
        except AttributeError:
            raise ValueError(f"Data type `{data_type}` is not a supported torch dtype")
        if extra_args.get("linear_config", None) and "gptq" in extra_args[
            "linear_config"
        ].get("linear_type", None):
            # TODO: introduce logger with different log levels?
            print(
                f"[WARNING] data_type {data_type} provided, but GPTQ does not support "
                "casting to custom data type. Will use checkpoint data type instead."
            )
            data_type_parsed = None
    else:
        data_type_parsed = data_type

    is_gptq = gptq.check_if_gptq(extra_args)

    hsdp = distributed_strategy == "hsdp"
    fsdp = distributed_strategy == "fsdp"
    ddp = distributed_strategy == "ddp"
    if hsdp or fsdp or ddp:
        if (hsdp and local_rank != 0) or ((fsdp or ddp) and rank != 0):
            initial_device = torch.device("meta")
        else:
            initial_device = torch.device("cpu")
    elif distributed_strategy == "mp":
        initial_device = torch.device("cpu")
    else:
        initial_device = device

    # infer the model architecture and variant if they do not exist yet
    architecture, variant, model_path, source, extra_args = __maybe_infer_model_variant(
        architecture,
        variant,
        model_path,
        source,
        **kwargs,
    )

    lazy_sd: MutableMapping[str, Any] = {}
    if model_path is not None:
        lazy_sd = serialization.load_state_dict(
            model_path,
            source=source,
            distributed_strategy=distributed_strategy,
            checkpoint_sharding=checkpoint_sharding,
            initial_device=initial_device,
            rank=rank,
            world_size=world_size,
        )

    if "distributed_strategy" not in extra_args:
        if distributed_strategy == "tp":
            print("using tensor parallel")
            extra_args["distributed_strategy"] = TensorParallelStrategy(group)
        elif distributed_strategy == "mp":
            print("using model parallel")
            devices = [i for i in range(torch.cuda.device_count())]
            extra_args["distributed_strategy"] = UniformModelParallelStrategy(
                devices, _guess_num_layers(lazy_sd)
            )

    # Create the model on meta device to allocate weights lazily
    fms_model = _get_model_instance(
        architecture,
        variant,
        dtype=data_type_parsed,
        device=torch.device("meta"),
        extra_args=extra_args,
    )

    # Run post-model instantiation for layers that require their own name
    # This is usually the case for quantization strategies
    with torch.device("meta"):
        for name, module in fms_model.named_modules():
            if isinstance(module, UninitializedModule):
                fqn_list = name.split(".")
                parent_name = ".".join(fqn_list[:-1])
                setattr(
                    fms_model.get_submodule(parent_name),
                    fqn_list[-1],
                    module.initialize(name),
                )

    # Choose when to wrap and load the model weights based on the combination
    # distribution strategy and checkpoint sharding
    pre_load = (
        distributed_strategy in ["fsdp", "hsdp"] and checkpoint_sharding != "fsdp"
    )

    def model_wrap(model):
        if _is_dp(distributed_strategy):
            return _fsdp_wrap(model, distributed_strategy, device, rank == 0)
        return model

    if not pre_load:
        fms_model = model_wrap(fms_model)

    if len(lazy_sd):
        serialization.load_state_dict_into_model(
            model=fms_model,
            state_dict=lazy_sd,
            architecture=architecture,
            source=source if source is not None else "fms",
            dtype=data_type_parsed,
            distributed_strategy=distributed_strategy,
            checkpoint_sharding=checkpoint_sharding,
            initial_device=initial_device,
            rank=rank,
        )
    else:
        # move from meta device to real device
        if initial_device != torch.device("meta"):
            fms_model.to_empty(device=initial_device)
        # randomly initialize the model (non-gptq models only)
        if (
            hasattr(fms_model, "reset_parameters")
            and callable(fms_model.reset_parameters)
            and not is_gptq
        ):
            fms_model.reset_parameters()

    if pre_load:
        fms_model = model_wrap(fms_model)

    # Call post-init to take care of post-wrapping/device-mapping initialization
    # Examples include tying weights, init Rope embeddings
    if getattr(fms_model, "post_init", None) and callable(fms_model.post_init):
        fms_model.post_init()

    # Make sure any uninitialized tensors are at least moved to device
    # TODO: should we raise a warning? are uninitialized tensors ever acceptable?
    if initial_device != torch.device("meta"):
        fms_model._apply(
            lambda t: torch.empty_like(t, device=initial_device)
            if t.device == torch.device("meta")
            else t
        )

    return fms_model


<<<<<<< HEAD
from fms.models import bamba, gpt_bigcode, granite, llama, llava, mistral, mixtral, pixtral, roberta  # noqa: E402


__all__ = ["bamba", "gpt_bigcode", "granite", "llama", "llava", "mistral", "mixtral", "pixtral", "roberta"]
=======
from fms.models import (  # noqa: E402
    bamba,
    gpt_bigcode,
    granite,
    llama,
    mistral,
    mixtral,
    roberta,
    siglip_vision,
)


__all__ = [
    "bamba",
    "gpt_bigcode",
    "granite",
    "llama",
    "mistral",
    "mixtral",
    "roberta",
    "siglip_vision",
]
>>>>>>> 3bb84f2c
<|MERGE_RESOLUTION|>--- conflicted
+++ resolved
@@ -489,12 +489,6 @@
     return fms_model
 
 
-<<<<<<< HEAD
-from fms.models import bamba, gpt_bigcode, granite, llama, llava, mistral, mixtral, pixtral, roberta  # noqa: E402
-
-
-__all__ = ["bamba", "gpt_bigcode", "granite", "llama", "llava", "mistral", "mixtral", "pixtral", "roberta"]
-=======
 from fms.models import (  # noqa: E402
     bamba,
     gpt_bigcode,
@@ -512,9 +506,9 @@
     "gpt_bigcode",
     "granite",
     "llama",
+    "llava",
     "mistral",
     "mixtral",
     "roberta",
     "siglip_vision",
-]
->>>>>>> 3bb84f2c
+]