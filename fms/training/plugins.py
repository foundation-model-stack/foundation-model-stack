--- conflicted
+++ resolved
@@ -2,12 +2,8 @@
 from abc import abstractmethod
 from datetime import datetime
 from pathlib import Path
-<<<<<<< HEAD
-from typing import Dict, List, Optional, Union
-=======
 from typing import Dict, List, Optional
 
->>>>>>> 1da478b7
 import torch
 from torch import distributed as dist
 from torch import nn
@@ -194,7 +190,7 @@
 
     def __init__(
         self,
-        save_dir: Union[str, Path] = Path("./checkpoints"),
+        save_dir: str | Path = Path("./checkpoints"),
         steps: Optional[int] = None,
         name: Optional[str] = None,
         group: Optional[dist.ProcessGroup] = None,
