--- conflicted
+++ resolved
@@ -235,10 +235,7 @@
             get_signature(
                 compiled_model,
                 params=self._get_signature_params,
-<<<<<<< HEAD
-=======
                 optional_params=optional_params,
->>>>>>> a532cb75
                 logits_getter_fn=self._get_signature_logits_getter_fn,
                 device="cuda" if torch.cuda.is_available() else "cpu",
             )
