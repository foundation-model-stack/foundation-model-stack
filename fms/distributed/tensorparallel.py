--- conflicted
+++ resolved
@@ -73,8 +73,6 @@
     return res
 
 
-<<<<<<< HEAD
-=======
 # Fix #3: Avoid recompiles on batch size for embedding + TP (until https://github.com/pytorch/pytorch/pull/109561 lands)
 for overload in torch.ops.c10d_functional.all_gather_into_tensor.overloads():
     other_fn = getattr(torch.ops.c10d_functional.all_gather_into_tensor, overload)
@@ -91,7 +89,6 @@
     )
 
 
->>>>>>> 63ffdffb
 def _all_gather(input_: torch.Tensor) -> torch.Tensor:
     """Gather the input tensor across model parallel group."""
     world_size = torch.distributed.get_world_size()
@@ -102,9 +99,6 @@
     # The transposes here are to avoid excessive recompilation due to split()
     # specializing the dimension where the all_gather is happening
     last_dim = input_.dim() - 1
-<<<<<<< HEAD
-    return _all_gather_tensor(input_, last_dim, list(range(world_size)))
-=======
     return (
         _all_gather_tensor(
             input_.transpose_(0, last_dim).contiguous(),
@@ -114,7 +108,6 @@
         .transpose_(0, last_dim)
         .contiguous()
     )
->>>>>>> 63ffdffb
 
 
 def _split(input_: torch.Tensor, rank, world_size) -> torch.Tensor:
