from typing import Any, Callable, List, MutableMapping, Union, Optional

import torch
import torch.nn.functional as F

from fms.utils.cache import PagedKVCache


def _make_cache_contiguous(past_key_value_states):
    # kv updates are required for torch.compile with
    # mode='reduce-overhead'
    n_kv_s: List[List[torch.Tensor]] = []
    for layer_idx in range(len(past_key_value_states)):
        n_kv_s.append([])
        for tensor_idx in range(len(past_key_value_states[layer_idx])):
            n_kv_s[layer_idx].append(
                past_key_value_states[layer_idx][tensor_idx]
                .clone(memory_format=torch.contiguous_format)
                .detach()
            )
            # torch._dynamo.mark_dynamic(n_kv_s[layer_idx][tensor_idx], 2)
    return n_kv_s


def generate(
    model: Union[Callable, torch.nn.Module],
    input_ids: torch.Tensor,
    max_seq_len: int = 2048,
    max_new_tokens: int = 256,
    temperature: float = 1.0,
    top_k: int = 10,
    do_sample: bool = True,
    num_beams: int = 1,
    use_cache: bool = False,
    contiguous_cache: bool = False,
    paged_kv_cache: Optional[PagedKVCache] = None,
):
    """
    A trivial generate function that can be used for validation/testing in
    cases where HF is not available.
    We could add implementations for other types of generation, but this is
    enough for making sure a model is working.
    Does not implement batching nor beam search, but those could be added.

    Args:
        model: A function or nn.Module that takes a batch of input_ids and
            returns logits
        prefix: A tensor of token IDs.
        max_seq_len: the sequence length of the model
        max_new_tokens: max tokens to generate
        temperature: temperature of softmax when sampling
        top_k: only search among top k tokens
        do_sample: multinomial sampling. False for greedy.
        num_beams: TODO: support beam search
        use_cache: requires that the model accept use_cache and
            past_key_value_states args in forward method.
    """
    batched = False
    if num_beams != 1:
        raise NotImplementedError("generate() does yet not support beam search")
    if type(input_ids) == torch.Tensor:
        if input_ids.dim() != 1:
            batched = True
    else:
        raise RuntimeError("generate() requires a tensor of token ids as the prefix")

    if not batched:
        input_ids = input_ids.unsqueeze(0)

    result = input_ids
    next_input = input_ids
    kwargs: MutableMapping[str, Any] = dict()
    kwargs["use_cache"] = use_cache

    if use_cache:
        if paged_kv_cache:
            sequence_ids = paged_kv_cache.get_unassigned_sequence_ids(input_ids)
            kwargs["past_key_value_states"] = paged_kv_cache.cache
        else:
            kwargs["past_key_value_states"] = None

    for i in range(max_new_tokens):

        input_ids = next_input[:, -max_seq_len:]

        # cache allocation
<<<<<<< HEAD
        if use_cache:
            if paged_kv_cache:
                # this is the prompt
                if i == 0:
                    kwargs["cache_metadata"] = paged_kv_cache.allocate_initial_prompt(input_ids, sequence_ids)
                    # todo: need to make the mask something generic for generate, but keeping here for now for testing
                    #  currently we make an assumption that the pad token is 0
                    is_pad = input_ids == 0
                    mask = is_pad.unsqueeze(-1) == is_pad.unsqueeze(-2)
                    mask = mask.tril(diagonal=0)
                    kwargs["mask"] = mask
                else:
                    kwargs["cache_metadata"] = paged_kv_cache.allocate_generated_token(
                        sequence_ids
                    )
                    kwargs["mask"] = None
=======
        if use_cache and paged_kv_cache:
            # this is the prompt
            if i == 0:
                kwargs["cache_metadata"] = paged_kv_cache.allocate_initial_prompt(input_ids, sequence_ids)
                is_pad = input_ids == 0
                mask = is_pad.unsqueeze(-1) == is_pad.unsqueeze(-2)
                mask = mask.tril(diagonal=0)
                kwargs["mask"] = mask
            else:
                kwargs["cache_metadata"] = paged_kv_cache.allocate_generated_token(
                    sequence_ids
                )
>>>>>>> 39b12b85

        output = model(input_ids, **kwargs)
        if use_cache:
            logits, past_key_value_states = output
            # TODO: this should go away when reduce-overhead issues are fixed, or
            # maybe could be moved into model code to be more portable.
            if contiguous_cache:
                kwargs["past_key_value_states"] = _make_cache_contiguous(
                    past_key_value_states
                )
            else:
                kwargs["past_key_value_states"] = past_key_value_states
        else:
            logits = output
        logits = logits[:, -1, :]

        if do_sample:
            # get logits from last value in sequence nad scale
            logits = logits / temperature
            if top_k:
                v, _ = torch.topk(logits, top_k)
                logits[logits < v[:, [-1]]] = -float("inf")

            probs = F.softmax(logits, dim=-1)
            next_val = torch.multinomial(probs, num_samples=1)
        else:
            next_val = torch.argmax(logits, dim=-1).unsqueeze(0).t()

        result = torch.cat((result, next_val), dim=-1)

        if use_cache:
            next_input = next_val
        else:
            next_input = result

    if not batched:
        result = result[0]

    if use_cache and paged_kv_cache:
        paged_kv_cache.free_sequences(sequence_ids)

    return result


def truncate_after_eos(result, eos_token_id):
    """
    Helper function to return a truncated sequence of token IDs stopping at
    (and including) the 'end of sentence' token.
    Currently only handles unbatched sequences.
    """
    if eos_token_id is None:
        return result

    eos_idx = torch.where(result == eos_token_id)
    eos_idx = eos_idx[0]
    if eos_idx.shape[0] >= 1:
        eos_idx = eos_idx[0].item()
        result = result[: eos_idx + 1]
    return result<|MERGE_RESOLUTION|>--- conflicted
+++ resolved
@@ -33,7 +33,7 @@
     num_beams: int = 1,
     use_cache: bool = False,
     contiguous_cache: bool = False,
-    paged_kv_cache: Optional[PagedKVCache] = None,
+    paged_kv_cache: Optional[PagedKVCache] = None
 ):
     """
     A trivial generate function that can be used for validation/testing in
@@ -84,7 +84,6 @@
         input_ids = next_input[:, -max_seq_len:]
 
         # cache allocation
-<<<<<<< HEAD
         if use_cache:
             if paged_kv_cache:
                 # this is the prompt
@@ -101,20 +100,6 @@
                         sequence_ids
                     )
                     kwargs["mask"] = None
-=======
-        if use_cache and paged_kv_cache:
-            # this is the prompt
-            if i == 0:
-                kwargs["cache_metadata"] = paged_kv_cache.allocate_initial_prompt(input_ids, sequence_ids)
-                is_pad = input_ids == 0
-                mask = is_pad.unsqueeze(-1) == is_pad.unsqueeze(-2)
-                mask = mask.tril(diagonal=0)
-                kwargs["mask"] = mask
-            else:
-                kwargs["cache_metadata"] = paged_kv_cache.allocate_generated_token(
-                    sequence_ids
-                )
->>>>>>> 39b12b85
 
         output = model(input_ids, **kwargs)
         if use_cache:
