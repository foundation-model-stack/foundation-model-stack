import collections
import os
import re
from collections import ChainMap
from collections.abc import Iterable
from functools import reduce
from pathlib import Path
from typing import Any, Callable, Mapping, MutableMapping, Optional, Set, Union

import torch

from fms.modules.tp import TPModule


__adapters: MutableMapping[
    str, MutableMapping[str, Callable[[Mapping[str, Any]], Mapping[str, Any]]]
] = {}
__adapter_steps: MutableMapping[
    str, MutableMapping[str, Callable[[Mapping[str, Any]], Mapping[str, Any]]]
] = {}


def register_adapter_step(
    architecture: str,
    adapter_name: str,
    adapter_step: Callable[[Mapping[str, Any]], Mapping[str, Any]],
):
    """
    Registers a state dict adapter step to be available to the (de) serialization
    API.

    Args:
    architecture: The name of the model architecture, e.g. 'llama'
    adapter_name: A name to identiy the step for the checkpoint and model
    adapter_step: the class of the adapter. The class must accept two constructor
        parameters, which will be a state dict (`OrderedDict`), and a collection
        of supported kwargs (such as model_config, etc.)
    """
    adapter_steps: MutableMapping[
        str, Callable[[Mapping[str, Any]], Mapping[str, Any]]
    ] = {}
    if architecture in __adapter_steps:
        adapter_steps = __adapter_steps[architecture]

    if adapter_name in adapter_steps:
        raise KeyError(
            f"Adapter step {adapter_name} already registered for architecture {architecture}"
        )

    adapter_steps[adapter_name] = adapter_step
    __adapter_steps[architecture] = adapter_steps


def register_adapter(
    architecture: str,
    source: str,
    adapter_steps: list[str],
):
    """
    Registers a state dict adapter to be available to the (de) serialization
    API.

    Args:
    architecture: The name of the model architecture, e.g. 'llama'
    source: A label representing the format of the weights to be converted.
            E.g. 'hf'
    adapter_steps: a list of registered steps to build the basic adapter for an
            architecture and source combination. This can be augmented with extra
            steps if needed during call to _get_adapter()
    """
    sources: MutableMapping[str, Callable[[Mapping[str, Any]], Mapping[str, Any]]] = {}
    if architecture in __adapters:
        sources = __adapters[architecture]

    if source in sources:
        raise KeyError(
            f"Source {source} already registered for architecture {architecture}"
        )

    # Create a new base adapter for this source
    step_functions = [__adapter_steps[architecture][step] for step in adapter_steps]

    def adapter_fn(initial_sd: Mapping[str, Any], **extra_kwargs) -> Mapping[str, Any]:
        def reduce_fn(
            state_dict: Mapping[str, Any],
            step_func: Callable[[Mapping[str, Any]], Mapping[str, Any]],
        ) -> Mapping[str, Any]:
            return step_func(state_dict, **extra_kwargs)

        return reduce(
            reduce_fn,
            step_functions,
            initial_sd,
        )

    sources[source] = adapter_fn
    __adapters[architecture] = sources


def extend_adapter(
    architecture: str,
    source: str,
    adapter_steps: list[str],
):
    """
    Extends an existing state dict adapter to the (de) serialization
    API.

    Args:
    architecture: The name of the model architecture, e.g. 'llama'
    source: A label representing the format of the weights to be converted.
            E.g. 'hf'
    adapter_steps: a list of registered steps to extend the adapter for an
            architecture and source combination. This can be augmented with extra
            steps if needed during call to _get_adapter()
    """
    sources: MutableMapping[str, Callable[[Mapping[str, Any]], Mapping[str, Any]]] = {}
    if architecture not in __adapters or source not in __adapters[architecture]:
        raise KeyError(
            f"Source {source} must already be registered for architecture {architecture}"
        )

    orig_adapter_fn = __adapters[architecture][source]

    # Create a new extended adapter for this source
    step_functions = [orig_adapter_fn] + [
        __adapter_steps[architecture][step] for step in adapter_steps
    ]

    def adapter_fn(initial_sd: Mapping[str, Any], **extra_kwargs) -> Mapping[str, Any]:
        def reduce_fn(
            state_dict: Mapping[str, Any],
            step_func: Callable[[Mapping[str, Any]], Mapping[str, Any]],
        ) -> Mapping[str, Any]:
            return step_func(state_dict, **extra_kwargs)

        return reduce(
            reduce_fn,
            step_functions,
            initial_sd,
        )

    sources[source] = adapter_fn
    __adapters[architecture] = sources


def list_sources(architecture: str):
    """
    Lists available sources (attribute formats) of a model architecture.
    E.g. `models.list_variants('llama')` -> ['meta', 'fms', 'hf']
    Args:
    architecture: one of the registered architectures returned by
                    `models.list_models()`.
    """
    if architecture not in __adapters:
        return []
    return list(__adapters[architecture].keys())


def _pre006_attn_adapter_step(
    orig_sd: Mapping[str, Any], **kwargs
) -> Mapping[str, Any]:
    """
    Legacy adapter step for converting pre 0.0.6 unfused attn weights to fused attn weights
    """
    return _attn_unfused_to_fused(orig_sd, attn_prefix="attn")


def _attn_unfused_to_fused_step(
    orig_sd: Mapping[str, Any], **kwargs
) -> Mapping[str, Any]:
    """
    Adapter step for converting unfused attn weights to fused attn weights
    """
    return _attn_unfused_to_fused(orig_sd, attn_prefix="attn.in_proj")


def _attn_unfused_to_fused(
    orig_sd: Mapping[str, Any], attn_prefix: str
) -> Mapping[str, Any]:
    mutable_sd = dict(orig_sd)
    removed_params = set()
    orig_keys = set(orig_sd.keys())
    for name in orig_keys:
        # if the name is part of removed_params, we no longer want to process it
        if name in removed_params:
            continue

        if (
            f"{attn_prefix}.query" in name
            or f"{attn_prefix}.key" in name
            or f"{attn_prefix}.value" in name
        ):
            # weight_type denotes weight or bias
            weight_type = name.split(".")[-1]

            unfused_weights = [
                re.sub(
                    rf"{attn_prefix}.(query|key|value).{weight_type}",
                    f"{attn_prefix}.query.{weight_type}",
                    name,
                ),
                re.sub(
                    rf"{attn_prefix}.(query|key|value).{weight_type}",
                    f"{attn_prefix}.key.{weight_type}",
                    name,
                ),
                re.sub(
                    rf"{attn_prefix}.(query|key|value).{weight_type}",
                    f"{attn_prefix}.value.{weight_type}",
                    name,
                ),
            ]
            removed_params.update(unfused_weights)
            new_name = re.sub(
                rf"{attn_prefix}.(query|key|value).{weight_type}",
                f"attn.in_proj.qkv_fused.{weight_type}",
                name,
            )
            mutable_sd[new_name] = torch.cat(
                [mutable_sd.pop(w) for w in unfused_weights], dim=0
            )
    return mutable_sd


def _mlp_glu_unfused_to_fused_adapter_step(
    orig_sd: Mapping[str, Any], **kwargs
) -> Mapping[str, Any]:
    """
    Adapter step for converting unfused mlp glu weights to fused mlp glu weights
    """
    mutable_sd = dict(orig_sd)
    removed_params = set()
    orig_keys = set(orig_sd.keys())
    for name in orig_keys:
        # if the name is part of removed_params, we no longer want to process it
        if name in removed_params:
            continue

        if "ff_sub_layer.wg1_fused" not in name and (
            "ff_sub_layer.wg" in name or "ff_sub_layer.w1" in name
        ):
            weight_type = name.split(".")[-1]

            unfused_weights = [
                re.sub(
                    rf"ff_sub_layer.(wg|w1).{weight_type}",
                    f"ff_sub_layer.wg.{weight_type}",
                    name,
                ),
                re.sub(
                    rf"ff_sub_layer.(wg|w1).{weight_type}",
                    f"ff_sub_layer.w1.{weight_type}",
                    name,
                ),
            ]
            removed_params.update(unfused_weights)
            new_name = re.sub(
                rf"ff_sub_layer.(w1|wg).{weight_type}",
                f"ff_sub_layer.wg1_fused.{weight_type}",
                name,
            )
            mutable_sd[new_name] = torch.cat(
                [mutable_sd.pop(w) for w in unfused_weights], dim=0
            )
    return mutable_sd


def _get_adapter(
    architecture: str, source: Optional[str]
) -> Callable[[Mapping[str, Any]], Mapping[str, Any]]:
    if (
        source is None
        or architecture not in __adapters
        or source not in __adapters[architecture]
    ):
        # if no adapter is registered, assume the attributes are already in
        # fms format.
        # should we raise an error here instead?
        def id_fn(state_dict: Mapping[str, Any], **kwargs) -> Mapping[str, Any]:
            return state_dict

        return id_fn
    else:
        return __adapters[architecture][source]


def get_adapted(
    architecture: str,
    source: Optional[str],
    state_dict: Mapping[str, Any],
    adapter_kwargs: Mapping[str, Any],
) -> Mapping[str, Any]:
    """
    Convert a state dict to FMS format, using an adapter specified by name.

    Args:
    architecture: one of the architectures from `models.list_models()`.
                    E.g. llama.
    source: A reference to an attribute format
    state_dict: the model.state_dict() to be converted/adapted.
    """
    # sometimes we only load onto rank 0 so may not have a state_dict here.
    if not len(state_dict):
        return state_dict
    adapter = _get_adapter(architecture, source)
    adapted = adapter(state_dict, **adapter_kwargs)
    return adapted


# `models` imports each model class, causing models and adapters to be registered.
# down here to avoid circular dependencies.


def _get_safetensors_item(key, file: Path, device: torch.device) -> torch.Tensor:
    from safetensors import safe_open  # type: ignore[import-untyped]

    with torch.no_grad():
        with safe_open(file, framework="pt", device=str(device)) as model_weights:  # type: ignore[attr-defined]
            return model_weights.get_tensor(key)


class LazySafetensorsDict(collections.UserDict):
    def set_lazy_tensor(self, key, file, device):
        super().__setitem__(key, lambda: _get_safetensors_item(key, file, device))

    def __getitem__(self, key):
        lazy_tensor = super().__getitem__(key)
        if callable(lazy_tensor):
            lazy_tensor = lazy_tensor()
            super().__setitem__(key, lazy_tensor)
        return lazy_tensor


def load_state_dict(
    model_path: Union[str, Path],
    *,
    source: Optional[str] = None,
    distributed_strategy: Optional[str] = None,
    checkpoint_sharding: Optional[str] = None,
    initial_device: torch.device = torch.device("cpu"),
    rank: int = 0,
    world_size: int = 1,
) -> MutableMapping[str, Any]:
    """
    Validates that the file(s) found at a checkpoint path are compatible with
    the intended (possibly distributed) use-case, and returns a lazy loading
    state dict if possible (some formats may not support that).

    If model_path is a directory, it'll try to load models based on the source
    (e.g. .bin for HF, .pth for Meta), and, if no source is specified or hasn't
    been registered, it'll try .safetensors, .pth, and .bin.

    Args:
    model_path: the path to find the weights. If not set, return None.
    source: If the weights in the state dict didn't come from an FMS model,
            `source` specifies which conversion function might be needed.
            See `serialization.list_sources(architecture)`
    distributed_strategy: the kind of possibly-distributed model in which we
            intend to load these weights. E.g. tp, fsdp, None. Used for
            validation.
    checkpoint_sharding: the sharding format of the checkpoint.
            E.g. layer, tp, fsdp.
    initial_device: where the state dict will be loaded if not lazy.
            If meta, return empty dict.
    """
    if model_path is None or initial_device.type == "meta":
        return {}
    if checkpoint_sharding == "fsdp" and distributed_strategy not in ["fsdp", "hsdp"]:
        raise ValueError("FSDP checkpoints can only be loaded into an FSDP model")
    if checkpoint_sharding == "tp" and distributed_strategy != "tp":
        raise ValueError("TP checkpoints can only be loaded into a TP model")

    # Before creating the Path object, check if model_path has a glob pattern
    if isinstance(model_path, str):
        model_path, sep, glob_pattern = model_path.partition("*")
    else:
        sep = ""
        glob_pattern = ""
    glob_pattern = sep + glob_pattern

    model_path = Path(os.path.expanduser(model_path))

    checkpoints = []

    if model_path.is_dir():
        if glob_pattern != "":
            glob_pattern_list = [glob_pattern]
        elif source == "meta":
            glob_pattern_list = ["*.pth", "*.safetensors"]
        elif source == "hf":
            glob_pattern_list = ["*.safetensors", "*.bin", "*.pt"]
        else:
            glob_pattern_list = ["*.safetensors", "*.pth", "*.bin"]
        for glob_pattern_possibility in glob_pattern_list:
            file_list = list(model_path.glob(glob_pattern_possibility))
            if len(file_list) > 0:
                checkpoints = sorted(file_list)
                break

    if model_path.is_file():
        checkpoints = [model_path]

    # Check if we found some files
    assert len(checkpoints) > 0, (
        f"Can't find the requested checkpoint data at {model_path}"
    )

    if checkpoint_sharding is not None and checkpoint_sharding != "layer":
        assert world_size == len(checkpoints), (
            f"Loading a {checkpoint_sharding}-sharded checkpoint with len={len(checkpoints)} but world size is {world_size}"
        )

        checkpoints = [checkpoints[rank]]

    # if there's only one checkpoint for fsdp/hsdp, load it only into rank zero
    # and it will be distributed by the FSDP `sync_module_states` parameter
    if checkpoint_sharding is None and distributed_strategy in {"hsdp", "fsdp"}:
        if rank != 0:
            return {}

    checkpoint_sds = []
    if checkpoints[0].suffix == ".safetensors":
        for ckp in checkpoints:
            checkpoint_sds.append(
                _load_safetensors_state_dict(
                    ckp,
                    initial_device,
                )
            )
    else:
        with torch.no_grad():
            checkpoint_sds = [
<<<<<<< HEAD
                torch.load(str(ckpt_path), mmap=True, map_location=initial_device) for ckpt_path in checkpoints
=======
                torch.load(str(ckpt_path), mmap=True, map_location=initial_device)
                for ckpt_path in checkpoints
>>>>>>> 4971c805
            ]
    return ChainMap(*checkpoint_sds)


def _load_safetensors_state_dict(
    checkpoint: Path,
    device: torch.device,
):
    sd = LazySafetensorsDict()

    from safetensors import safe_open

    with safe_open(checkpoint, framework="pt", device=str(device)) as model_weights:  # type: ignore[attr-defined]
        sd_keys = list(model_weights.keys())
        for key in sd_keys:
            sd.set_lazy_tensor(key, checkpoint, device)
    return sd


def _find_key_neighbors(key: str, sd_keys: Set[str]):
    # For loading most models that concern us, a good partition is the
    # one used for FSDP units: everything that is in a layer can
    # go together, everything else can also go together and memory usage
    # will be keep in control.
    key_steps = key.split(".")
    prefix = ""
    # Navigate the model tree to find a layer index. If not found,
    # grab everything that is not numerical
    has_number = False
    for idx, step in enumerate(key_steps):
        prefix = ".".join(key_steps[: idx + 1])
        if step.isnumeric():
            prefix += "."
            has_number = True
            break
    prefix_neighbors = set()
    if has_number:
        for key_in_sd in sd_keys:
            if prefix in key_in_sd:
                prefix_neighbors.add(key_in_sd)
    else:
        for key_in_sd in sd_keys:
            if not bool(re.search(r"\.\d+\.", key_in_sd)):
                prefix_neighbors.add(key_in_sd)
    return list(prefix_neighbors)


def load_state_dict_into_model(
    model: torch.nn.Module,
    state_dict: MutableMapping[str, Any],
    architecture: str,
    source: str,
    dtype: Optional[torch.dtype] = None,
    distributed_strategy: Optional[str] = None,
    checkpoint_sharding: Optional[str] = None,
    initial_device: torch.device = torch.device("cpu"),
    rank: int = 0,
) -> None:
    """
    This function loads state_dict into model in the most efficient way possible,
    and it removes all weights that have been used in model from state_dict
    in order to conserve memory.

    Args:
    model: The model where the weights are being loaded.
    state_dict: The dictionary with all the weights. If it has been mmaped
            (for torch.load) or it is an instance of LazySafetensorsDict,
            the weights are loaded lazily from disk.
    architecture: the model architecture, e.g. llama. See `models.list_models()`.
    source: If the weights in the state dict didn't come from an FMS model,
            `source` specifies which conversion function might be needed.
            See `serialization.list_sources(architecture)`
    dtype: If None, cast to state dict parameter data type when copying it
            into the model
    distributed_strategy: the kind of possibly-distributed model in which we
            intend to load these weights. E.g. tp, fsdp, None. Used for weight
            sharding.
    checkpoint_sharding: the sharding format of the checkpoint.
            E.g. layer, tp, fsdp. Used for weight sharding.
    initial_device: where the weights will be loaded from disk.
    """

    # 1. Get the adapter from checkpoint sd to fms sd
    adapter = _get_adapter(architecture, source)

    # Prepare the extra_kwargs for the adapter
    adapter_kwargs = {}
    if hasattr(model, "config"):
        adapter_kwargs["model_config"] = model.config

    # 2. Decide if model needs sharding and how (for now only TP)
    needs_tp_sharding = checkpoint_sharding != "tp" and distributed_strategy == "tp"

    # 3. Iterate over the weights and load them into the model
    used_keys = set()
    unused_keys = set()
    sd_keys = set(state_dict.keys())

    with torch.no_grad():
        for key in sd_keys:
            if key in used_keys:
                continue
            used_keys.add(key)

            partial_sd = {key: state_dict[key]}
            # Find neighbors to the key. If the adapter requires a neighbor and
            # this function doesn't find it, it will crash.
            remaining_keys = sd_keys.difference(used_keys)
            neighbors = _find_key_neighbors(key, remaining_keys)
            for neighbor in neighbors:
                partial_sd[neighbor] = state_dict[neighbor]
                used_keys.add(neighbor)
            for psd_key in partial_sd.keys():
                if partial_sd[psd_key].device != initial_device:
                    partial_sd[psd_key] = partial_sd[psd_key].to(device=initial_device)
            fms_partial_sd = adapter(partial_sd, **adapter_kwargs)
            unused_keys_partial = _load_partial_state_dict(
                model=model,
                state_dict=fms_partial_sd,
                needs_tp_sharding=needs_tp_sharding,
                dtype=dtype,
            )
            unused_keys.update(unused_keys_partial)
            # Be aggressive in removing weights to save as much memory as possible
            for p_key in partial_sd.keys():
                if isinstance(state_dict, ChainMap):
                    for child_sd in state_dict.maps:
                        child_sd.pop(p_key, None)
                else:
                    state_dict.pop(p_key)
            del partial_sd
            del fms_partial_sd

    if unused_keys and rank == 0:
        # TODO: start using logger?
        print(
            f"[WARNING] Keys from checkpoint (adapted to FMS) "
            f"not copied into model: {unused_keys}"
        )


def _copy_if_present(parameter, tensor_value):
    parameter.copy_(tensor_value, non_blocking=True)


def _move_to_real_device(
    param: torch.Tensor,
    real_device: torch.device,
    dtype: Optional[torch.dtype] = None,
) -> torch.Tensor:
    if param.device == torch.device("meta"):
        is_parameter = isinstance(param, torch.nn.Parameter)
        param = torch.empty_like(
            param,
            device=real_device,
            dtype=dtype,
        )
        if is_parameter:
            param = torch.nn.Parameter(param)
    return param


def _load_partial_state_dict(
    model: torch.nn.Module,
    state_dict: Mapping[str, Any],
    needs_tp_sharding: bool,
    dtype: Optional[torch.dtype] = None,
) -> set:
    unused_keys = set()
    unused_keys_tp = None
    seen_tp_modules = set()
    for key, tensor_value in state_dict.items():
        target_module = model
        # Find where to put the weight and decide whether it needs TP'ing
        key_steps = key.split(".")
        prefix = ""
        key_step = 0
        tp_module = None
        tp_prefix = ""

        # Navigate the model tree to find the module where the parameter is
        # located and whether there is a TPModule in the way in case the
        # parameter requires sharding
        while key_step < len(key_steps) - 1:
            try:
                target_module = getattr(target_module, key_steps[key_step])
                if key_step > 0:
                    prefix += "."
                prefix += key_steps[key_step]
                key_step += 1
                if isinstance(target_module, Iterable):
                    target_module = target_module[int(key_steps[key_step])]  # type: ignore[index]
                    prefix += "." + key_steps[key_step]
                    key_step += 1
                if isinstance(target_module, TPModule):
                    tp_module = target_module
                    tp_prefix = prefix
            except AttributeError:
                unused_keys.add(key)
                break

        # Check if target_module has the Parameter/buffer
        try:
            # If TP sharding is not needed, copy the parameter
            # into the model
            if not needs_tp_sharding or tp_module is None:
                param = getattr(target_module, key_steps[-1])

                # cast module parameter to non-meta device
                if param.device == torch.device("meta"):
                    param = _move_to_real_device(
                        param=param,
                        real_device=tensor_value.device,
                        dtype=tensor_value.dtype if dtype is None else dtype,
                    )
                    setattr(target_module, key_steps[-1], param)
                    param = getattr(target_module, key_steps[-1])
                param.copy_(tensor_value, non_blocking=True)

            elif tp_module is not None and tp_module not in seen_tp_modules:
                seen_tp_modules.add(tp_module)
                tensor_values = {k: v for k, v in state_dict.items() if tp_prefix in k}

                # when tensors from ckpt have all the same dtype,
                # it can be enforced onto the module parameters
                is_single_dtype = (
                    len(set([v.dtype for v in tensor_values.values()])) == 1
                )

                tp_module._apply(
                    lambda t: _move_to_real_device(
                        param=t,
                        real_device=tensor_value.device,
                        dtype=(
                            dtype
                            if dtype is not None
                            else tensor_value.dtype
                            if is_single_dtype
                            else t.dtype
                        ),
                    )
                )
                unused_keys_tp = tp_module.load_weights(tensor_values)
        except Exception as e:
            # capture error specific to shape mismatch and halt the processing
            if "shape" in str(e) or "size" in str(e):
                raise ValueError(
                    "Shape mismatch encountered while copying a tensor from the provided "
                    "checkpoint into the model.\nIf running a quantized model, it may "
                    "mean that the quantization setup used to train the checkpoint does "
                    "not match the one used to instantiate the model."
                ) from e
            if unused_keys_tp:
                unused_keys.update(unused_keys_tp)
            else:
                unused_keys.add(key)

    return unused_keys<|MERGE_RESOLUTION|>--- conflicted
+++ resolved
@@ -431,12 +431,8 @@
     else:
         with torch.no_grad():
             checkpoint_sds = [
-<<<<<<< HEAD
-                torch.load(str(ckpt_path), mmap=True, map_location=initial_device) for ckpt_path in checkpoints
-=======
                 torch.load(str(ckpt_path), mmap=True, map_location=initial_device)
                 for ckpt_path in checkpoints
->>>>>>> 4971c805
             ]
     return ChainMap(*checkpoint_sds)
 
