--- conflicted
+++ resolved
@@ -137,19 +137,11 @@
 else:
     device = torch.device(args.device_type)
 
-<<<<<<< HEAD
-# torch.set_default_device(device)
-=======
->>>>>>> 8f7d4ed2
 torch.set_default_dtype(torch.half)
-torch.cuda.set_device(device)
 
 if world_size > 1:
     dist.init_process_group()
-<<<<<<< HEAD
-=======
     # Fix until PT 2.3
->>>>>>> 8f7d4ed2
     torch._C._distributed_c10d._register_process_group("default", dist.group.WORLD)
 
 print("loading model")
