import argparse
import logging
import os
import random
import statistics
import timeit

import numpy as np
import torch
import torch.distributed
from torch import distributed as dist
from torch._dynamo import OptimizedModule

from fms import models
from fms.utils import generation, print0, tokenizers


# Example running llama 7B on one A100:
#
# (bare metal) $ CUDA_VISIBLE_DEVICES=0 torchrun --nproc_per_node=1 ./scripts/benchmark_inference.py --architecture=llama --variant=7b --tokenizer=~/models/tokenizer.model --batch_size=2 --seq_len=500
# (slurm) $ srun -N 1 --gres=gpu:1 torchrun --nproc_per_node=1 ./scripts/benchmark_inference.py --architecture=llama --variant=7b --tokenizer=~/models/tokenizer.model --batch_size=2 --seq_len=500
# loading model
# loading complete on rank 0
# Uncompiled results:
# - with use_cache=True
#         34.86 ms per token
# - with use_cache=False
#         86.39 ms per token
# End-to-end sequence generation
# - with use_cache=True
#         37.04 ms per token
# - with use_cache=False
#         90.68 ms per token
# Compiling model...
# Compiled results:
# - with use_cache=True
#         18.66 ms per token
# - with use_cache=False
#         67.66 ms per token

# (Compiled) End-to-end sequence generation
# - with use_cache=True
#         20.61 ms per token
# - with use_cache=False
#         71.45 ms per token


parser = argparse.ArgumentParser(
    description="Script to benchmark inference time per token on a LLaMA model"
)
parser.add_argument("--device_type", type=str, default="cuda")
parser.add_argument(
    "--architecture",
    type=str,
    default="llama",
    help="The model architecture to benchmark",
)
parser.add_argument(
    "--variant",
    type=str,
    default="7b",
    help="The model variant (configuration) to benchmark. E.g. 7b, 13b, 70b.",
)
parser.add_argument(
    "--tokenizer",
    type=str,
    required=True,
    help="Path to the tokenizer (e.g. ~/tokenizer.model)",
)
parser.add_argument(
    "--seq_len",
    type=int,
    default=512,
    help="Sequence length of mock input",
)
parser.add_argument(
    "--batch_size",
    type=int,
    default=2,
    help="Batch size of mock input",
)
parser.add_argument(
    "--max_new_tokens",
    type=int,
    default=256,
    help="Max number of tokens to generate",
)
parser.add_argument(
    "--compile_mode",
    type=str,
    help="Mode for compilation",
    default="default",
    choices=["default", "reduce-overhead"],
)
parser.add_argument(
    "--deterministic",
    action="store_true",
    help="Set seeds and torch.use_deterministic_algorithms? Requires env variable `CUBLAS_WORKSPACE_CONFIG=:4096:8`",
)
parser.add_argument(
    "--distributed",
    action="store_true",
    help="This is a distributed job (multiple instances run with RANK+WORLD_SIZE)",
)
parser.add_argument(
    "--skip_correctness_check",
    action="store_true",
    help="Do not test correctness of outputs vs just timing",
)
parser.add_argument(
    "--skip_eager_runs", action="store_true", help="Do not run the eager benchmarks"
)
parser.add_argument(
    "--skip_compile_runs",
    action="store_true",
    help="Do not run the compiled benchmarks",
)
parser.add_argument(
    "--skip_kvcache_runs",
    action="store_true",
    help="Do not run the kv-cache benchmarks",
)
parser.add_argument(
    "--skip_nokvcache_runs",
    action="store_true",
    help="Do not run the no kv-cache benchmarks",
)
parser.add_argument(
    "--skip_single_token_runs",
    action="store_true",
    help="Do not run the single token benchmarks",
)
parser.add_argument(
    "--skip_e2e_runs", action="store_true", help="Do not run the e2e benchmarks"
)

args = parser.parse_args()

local_rank = int(os.getenv("LOCAL_RANK", 0))
world_size = int(os.getenv("WORLD_SIZE", 1))
if args.device_type == "cuda":
    device = torch.device(args.device_type, local_rank)
    torch.cuda.set_device(device)
else:
    device = torch.device(args.device_type)

torch.set_default_dtype(torch.half)

# requires setting environment variable: `CUBLAS_WORKSPACE_CONFIG=:4096:8`
if args.deterministic:
    SEED = 42
    random.seed(SEED)
    torch.manual_seed(SEED)  # pytorch random seed
    np.random.seed(SEED)  # numpy random seed
    torch.use_deterministic_algorithms(True)

if world_size > 1:
    dist.init_process_group()
    # Fix until PT 2.3
    torch._C._distributed_c10d._register_process_group("default", dist.group.WORLD)

print("loading model")
model = models.get_model(args.architecture, args.variant, device_type=args.device_type)
tokenizer = tokenizers.get_tokenizer(args.tokenizer)
print(torch.cuda.memory_allocated(device) /1024 /1024/1024)
model.eval()
torch.set_grad_enabled(False)
print(f"loading complete on rank {local_rank}")

SEQ_LEN = args.seq_len
BATCH_SIZE = args.batch_size
MAX_NEW_TOKENS = args.max_new_tokens

ids = torch.randint(
    tokenizer.vocab_size(), (BATCH_SIZE, SEQ_LEN), device=device, dtype=torch.long
)

# This first forward call generates the cache for use in cases where
# `use_cache=True`.
#
# For performance purposes, this call can be considered equivalent to
# `use_cache=False`.
#
# The actual performance of generation with `use_cache=True` would be the cost
# of the first token without cache, plus the cost of all subsequent tokens with
# cache. I.e. the amortized per-token cost would depend on the number of tokens
# generated.
logits, cache = model.forward(ids, use_cache=True)
logits = logits[:, -1, :]
next_val = torch.argmax(logits, dim=-1).unsqueeze(0).t()
next_input = torch.cat((ids, next_val), dim=-1)

# not still needed
del logits

expected, _ = model.forward(
    next_val, past_key_value_states=cache, use_cache=True, only_last_token=True
)
expected = torch.argmax(expected, dim=-1)

expected2 = model.forward(next_input, only_last_token=True)
expected2 = torch.argmax(expected2, dim=-1)

torch.testing.assert_close(expected, expected2)

repeat = 3


# The function we're measuring, with or without caching.
#
# In a realistic generate function, the sequence length would grow with each
# subsequent token, and so the average cost would be from a variety of sequence
# lengths.
# We capture the time to generate a single token from a given sequence length
# and batch size. This means we're measuring the cost of the forward pass
# in isolation in a way that's easier to compare, and avoids including the cost
# of the concatenation operation.
def one_token(model, use_cache):
    if use_cache:
        actual, _ = model.forward(
            next_val, past_key_value_states=cache, use_cache=True, only_last_token=True
        )
    else:
        actual = model.forward(next_input, only_last_token=True)
    actual = torch.argmax(actual, dim=-1)
    if world_size > 1:
        torch.distributed.barrier()
    if local_rank == 0 and not args.skip_correctness_check:
        torch.testing.assert_close(actual, expected)
    else:
<<<<<<< HEAD
        torch.cuda.synchronize(device)
=======
        if args.device_type == "cuda":
            torch.cuda.synchronize()
>>>>>>> 628274ec


def end_to_end(model, use_cache, expected=None):
    result = generation.generate(
        model,
        ids,
        max_new_tokens=MAX_NEW_TOKENS,
        do_sample=False,
        use_cache=use_cache,
        contiguous_cache=args.compile_mode == "reduce-overhead"
        and isinstance(
            model, OptimizedModule
        ),  # this is needed for reduce-overhead to work correctly for now
    )
    if local_rank == 0:
        assert (
            result.size()[-1] == SEQ_LEN + MAX_NEW_TOKENS
        ), f"{result.size()}, {SEQ_LEN}, {MAX_NEW_TOKENS}"
    if world_size > 1:
        torch.distributed.barrier()
    if expected is not None and not args.skip_correctness_check:
        torch.testing.assert_close(result, expected)
    else:
<<<<<<< HEAD
        torch.cuda.synchronize(device)
=======
        if args.device_type == "cuda":
            torch.cuda.synchronize()
>>>>>>> 628274ec
    return result


e2e_expected_cache = end_to_end(model, True)
e2e_expected_nocache = end_to_end(model, True)


def log_result(result):
    if local_rank == 0:
        median = statistics.median(result)
        per_token = median / MAX_NEW_TOKENS
        ms = per_token * 1000
        print(f"\t{ms:0.2f} ms per token")


def bench_one(use_cache):
    print0(f"- with use_cache={use_cache}")
    log_result(
        timeit.repeat(
            lambda: one_token(model, use_cache), number=MAX_NEW_TOKENS, repeat=repeat
        )
    )


def bench_end_to_end(use_cache, expected):
    print0(f"- with use_cache={use_cache}")
    result = timeit.repeat(
        lambda: end_to_end(model, use_cache, expected), number=1, repeat=repeat
    )
    log_result(result)


print0(
    f"Results for batch size {BATCH_SIZE}, sequence length {SEQ_LEN}, new tokens generated {MAX_NEW_TOKENS}"
)
if not args.skip_eager_runs:
    print0("Uncompiled results:")
    print0("==========")
    if not args.skip_single_token_runs:
        print0("Single token generation")
        if not args.skip_kvcache_runs:
            bench_one(True)
        if not args.skip_nokvcache_runs:
            bench_one(False)

    if not args.skip_e2e_runs:
        print0("End-to-end sequence generation")
        if not args.skip_kvcache_runs:
            bench_end_to_end(True, e2e_expected_cache)
        if not args.skip_nokvcache_runs:
            bench_end_to_end(False, e2e_expected_nocache)

if not args.skip_compile_runs:
    print0("Compiling model...")

    # This is to prevent a bug in PT 2.1 that has been fixed in PT 2.2 nightlies
    # torch._inductor.config.joint_graph_constant_folding = False
    # with mode='reduce-overhead' we see better performance but on multi-GPU models
    # hit an error on the end-to-end test below when run after other tests (if it's
    # run first it works, confirming a memory leak):
    # `RuntimeError: Expected curr_block->ptr == block_state.ptr to be true, but got false.`
    model = torch.compile(model, mode=args.compile_mode)

    print0()
    print0("Compiled results:")
    print0("==========")

    if not args.skip_single_token_runs:
        # Warmup. Especially with torch.compile, first inference pass can be slow.
        print(f"Warming up the compiled model for single token in rank {local_rank}")
        # Activate dynamo logs to ensure some output during compilation
        torch._logging.set_logs(dynamo=logging.INFO)
        if not args.skip_kvcache_runs:
            one_token(model, True)
        if not args.skip_nokvcache_runs:
            one_token(model, False)
        print(f"Model has warmed up in rank {local_rank}")

        # These get much better results with mode='reduce-overhead' but can lead to
        # some memory issues
        print0("(Compiled) Single token generation")
        if not args.skip_kvcache_runs:
            bench_one(True)
        if not args.skip_nokvcache_runs:
            bench_one(False)

    if not args.skip_e2e_runs:
        print0()
        print(f"Warming up the compiled model e2e in rank {local_rank}")
        if not args.skip_kvcache_runs:
            end_to_end(model, True, e2e_expected_cache)
        if not args.skip_nokvcache_runs:
            end_to_end(model, False, e2e_expected_nocache)
        print(f"Model has warmed up e2e in rank {local_rank}")

        print0("(Compiled) End-to-end sequence generation")
        if not args.skip_kvcache_runs:
            bench_end_to_end(True, e2e_expected_cache)
        if not args.skip_nokvcache_runs:
            bench_end_to_end(False, e2e_expected_nocache)<|MERGE_RESOLUTION|>--- conflicted
+++ resolved
@@ -228,12 +228,8 @@
     if local_rank == 0 and not args.skip_correctness_check:
         torch.testing.assert_close(actual, expected)
     else:
-<<<<<<< HEAD
-        torch.cuda.synchronize(device)
-=======
         if args.device_type == "cuda":
-            torch.cuda.synchronize()
->>>>>>> 628274ec
+            torch.cuda.synchronize(device)
 
 
 def end_to_end(model, use_cache, expected=None):
@@ -257,12 +253,8 @@
     if expected is not None and not args.skip_correctness_check:
         torch.testing.assert_close(result, expected)
     else:
-<<<<<<< HEAD
-        torch.cuda.synchronize(device)
-=======
         if args.device_type == "cuda":
-            torch.cuda.synchronize()
->>>>>>> 628274ec
+            torch.cuda.synchronize(device)
     return result
 
 
