import argparse
import itertools
import logging
import os
import random

import numpy as np
import torch
import torch._inductor.config
import torch._dynamo.config
from torch import distributed as dist

from fms.models import get_model
from fms.utils import fusion, generation, tokenizers
from fms.utils.generation import generate, pad_input_ids


# This example script validates the LLaMA implementation by running inference on a couple of prompts.
#
# Example usage with single-GPU 7B model on slurm, with torch.compile and determinstic behavior:
# CUBLAS_WORKSPACE_CONFIG=:4096:8 srun -N 1 --gres=gpu:1 python scripts/inference.py --model_path=~/models/7B-F/ --tokenizer=~/models/tokenizer.model --compile --deterministic
# Example usage of 13B model on 2 GPUs with Tensor Parallel:
# srun -N 1 --gres=gpu:2 torchrun --nproc_per_node=2 scripts/inference.py --model_path=~/models/13B-F --tokenizer=~/models/tokenizer.model --distributed

parser = argparse.ArgumentParser(
    description="Script to run inference on a causal model"
)
parser.add_argument("--device_type", type=str, default="cuda")
parser.add_argument(
    "--architecture",
    type=str,
    default="llama",
    help="The model architecture to benchmark",
)
parser.add_argument(
    "--variant",
    type=str,
    default="7b",
    help="The model variant (configuration) to benchmark. E.g. 7b, 13b, 70b.",
)
parser.add_argument(
    "--model_path",
    type=str,
    help="Path to the directory containing LLaMa weights (.pth files sharded by tensor parallel rank, not HF weights)",
)
parser.add_argument(
    "--model_source",
    type=str,
    help="Source of the checkpoint. E.g. 'meta', 'hf', None",
)
parser.add_argument(
    "--tokenizer",
    type=str,
    required=True,
    help="Path to the tokenizer (e.g. ~/tokenizer.model)",
)
parser.add_argument(
    "--no_use_cache",
    action="store_false",
    help="Disable the kv-cache (on by default)",
)
parser.add_argument(
    "--unfuse_weights",
    action="store_true",
    help="If set to True, this will unfuse any fused weight modules that support the unfuse_weights method",
)
parser.add_argument(
    "--compile",
    action="store_true",
    help="Use torch.compile (slow for first inference pass)",
)
parser.add_argument(
    "--compile_mode",
    type=str,
    help="Mode for compilation",
    default="default",
    choices=["default", "reduce-overhead", "max-autotune"],
)
parser.add_argument(
    "--deterministic",
    action="store_true",
    help="Set torch.use_deterministic_algorithms? Requires env variable `CUBLAS_WORKSPACE_CONFIG=:4096:8`",
)
parser.add_argument(
    "--distributed",
    action="store_true",
    help="This is a distributed job (multiple instances run with RANK+WORLD_SIZE)",
)
parser.add_argument(
    "--batch_input",
    action="store_true",
    help="use a batch of prompts as input",
)
parser.add_argument(
    "--min_pad_length",
    type=int,
    help="Pad inputs to a minimum specified length. If any prompt is larger than the specified length, padding will be determined by the largest prompt",
    default=0,
)
parser.add_argument("--context_file", type=str, default=None, help="File to summarize")

args = parser.parse_args()

local_rank = int(os.getenv("LOCAL_RANK", 0))
world_size = int(os.getenv("WORLD_SIZE", 1))
if args.device_type == "cuda":
    device = torch.device(args.device_type, local_rank)
    torch.cuda.set_device(device)
else:
    device = torch.device(args.device_type)

torch.set_default_dtype(torch.float16)

# requires setting environment variable: `CUBLAS_WORKSPACE_CONFIG=:4096:8`
if args.deterministic:
    SEED = 42
    random.seed(SEED)
    torch.manual_seed(SEED)  # pytorch random seed
    np.random.seed(SEED)  # numpy random seed
    torch.use_deterministic_algorithms(True)

if args.distributed:
    dist.init_process_group()
    # Fix until PT 2.3
    torch._C._distributed_c10d._register_process_group("default", dist.group.WORLD)

print("loading model")
if args.distributed:
    distr_param = "tp"
else:
    if torch.cuda.device_count() > 1 and world_size == 1:
        distr_param = "mp"
    else:
        distr_param = None
model = get_model(
    args.architecture,
    args.variant,
    # model_path=args.model_path,
    device_type=args.device_type,
    source=args.model_source,
    distributed_strategy=distr_param,
    group=dist.group.WORLD,
)

if args.unfuse_weights:
    print("unfusing weights")
    model = fusion.apply_unfuse_weights(model)

tokenizer = tokenizers.get_tokenizer(args.tokenizer)
model.eval()
torch.set_grad_enabled(False)
print("loading complete on rank", local_rank)

prefill_model = model
decode_model = model

if args.compile:
    print("compiling model")
    # compiling can make first inference pass slow
<<<<<<< HEAD
    # torch._inductor.config.allow_buffer_reuse = False
    torch._inductor.config.fx_graph_cache = True
    torch._inductor.config.coordinate_descent_tuning = True
    prefill_model = torch.compile(model, fullgraph=True)
    decode_model = torch.compile(model, mode=args.compile_mode, fullgraph=True)
=======
    model.compile(mode=args.compile_mode)

>>>>>>> fb9edbda

def ids_for_prompt(prompt):
    tokens = tokenizer.tokenize(prompt)
    ids = tokenizer.convert_tokens_to_ids(tokens)
    ids = [tokenizer.bos_token_id] + ids
    ids = torch.tensor(ids, dtype=torch.long, device=device)
    return ids


if args.context_file is not None:
    # during testing, the context_file used was a copy/paste of the text of:
    # https://arxiv.org/pdf/2306.15595.pdf
    with open(args.context_file) as file:
        long_prompt = file.read()
        prompt1 = (
            long_prompt
            + "\nPlease give me a brief summary of this research paper in a few bullet points."
        )
        # prompt1 = long_prompt + "\nDescribe work that was done concurrently with the research in this paper."
        prompt2 = long_prompt + "\nPlease write me the abstract for this paper."
else:
    template = "Below is an instruction that describes a task. Write a response that appropriately completes the request.\n\n### Instruction:\n{}\n\n### Response:"

    prompt1 = template.format(
        "Provide a list of instructions for preparing chicken soup."
    )
    prompt2 = template.format("Explain some popular greetings in Spanish.")

prompt1 = ids_for_prompt(prompt1)
prompt2 = ids_for_prompt(prompt2)
max_len = max([len(prompt) for prompt in [prompt1, prompt2]])

<<<<<<< HEAD
# ids = prompt1.unsqueeze(0)
ids = torch.randint(0, 32000, (384, 128), device=device)
=======

if args.batch_input:
    ids = [prompt1, prompt2]
    ids, padding_kwargs = pad_input_ids(ids, min_pad_length=args.min_pad_length)
else:
    ids = prompt1
    if args.min_pad_length != 0:
        ids, padding_kwargs = pad_input_ids([ids], min_pad_length=args.min_pad_length)
    else:
        padding_kwargs = None

>>>>>>> fb9edbda

def print_result(result):
    if local_rank != 0:
        return
    # stop at EOS token if present
    result = generation.truncate_after_eos(result, tokenizer.eos_token_id)
    # print(result)
    # print(tokenizer.convert_ids_to_tokens(result))
    print(tokenizer.convert_tokens_to_string(tokenizer.convert_ids_to_tokens(result)))
    print()


def infer(use_cache, do_sample):
    # With greedy generation (do_sample=False) we _should_ always get the same results.
    # There is currently a bug in start_pos for batched rotary embeddings that can lead
    # varying results for the same prompt.
    if local_rank == 0:
        print("use_cache", use_cache, ";; do_sample", do_sample)
        print("==================")
    if model.config.ntk_scaling:
        max_seq_len = max(max_len, model.config.max_expected_seq_len)
    else:
        # without ntk scaling, extending the seq length too far gives bogus results.
        max_seq_len = model.config.max_expected_seq_len

    result = generate(
        prefill_model,
        decode_model,
        ids,
        max_new_tokens=128,
        use_cache=use_cache,
        do_sample=do_sample,
        max_seq_len=max_seq_len,
        extra_kwargs=padding_kwargs,
    )
    if len(result.shape) == 1:
        result = result.unsqueeze(0)

    for i in range(result.shape[0]):
        print_result(result[i])


print("generating output", local_rank)
do_sample = [False]
use_cache = [
    args.no_use_cache
]  # True/False are identical with greedy iff `torch.use_deterministic_algorithms(True)`
for sample, cache in itertools.product(do_sample, use_cache):
    infer(cache, sample)
    infer(cache, sample)
    infer(cache, sample)<|MERGE_RESOLUTION|>--- conflicted
+++ resolved
@@ -157,16 +157,12 @@
 if args.compile:
     print("compiling model")
     # compiling can make first inference pass slow
-<<<<<<< HEAD
     # torch._inductor.config.allow_buffer_reuse = False
     torch._inductor.config.fx_graph_cache = True
     torch._inductor.config.coordinate_descent_tuning = True
     prefill_model = torch.compile(model, fullgraph=True)
     decode_model = torch.compile(model, mode=args.compile_mode, fullgraph=True)
-=======
-    model.compile(mode=args.compile_mode)
-
->>>>>>> fb9edbda
+
 
 def ids_for_prompt(prompt):
     tokens = tokenizer.tokenize(prompt)
@@ -199,10 +195,6 @@
 prompt2 = ids_for_prompt(prompt2)
 max_len = max([len(prompt) for prompt in [prompt1, prompt2]])
 
-<<<<<<< HEAD
-# ids = prompt1.unsqueeze(0)
-ids = torch.randint(0, 32000, (384, 128), device=device)
-=======
 
 if args.batch_input:
     ids = [prompt1, prompt2]
@@ -214,7 +206,6 @@
     else:
         padding_kwargs = None
 
->>>>>>> fb9edbda
 
 def print_result(result):
     if local_rank != 0:
